--- conflicted
+++ resolved
@@ -202,7 +202,8 @@
   // Manage clock for simulated ros time
   pub_clock_ = nh_->advertise<rosgraph_msgs::Clock>("/clock",10);
   // set param for use_sim_time if not set by user already
-  nh_->setParam("/use_sim_time", true);
+  if(!(nh_->hasParam("/use_sim_time")))
+    nh_->setParam("/use_sim_time", true);
   nh_->getParam("pub_clock_frequency", pub_clock_frequency_);
   last_pub_clock_time_ = world_->GetSimTime();
 
@@ -505,18 +506,6 @@
                                                           boost::bind(&GazeboRosApiPlugin::resetWorld,this,_1,_2),
                                                           ros::VoidPtr(), &gazebo_queue_);
   reset_world_service_ = nh_->advertiseService(reset_world_aso);
-<<<<<<< HEAD
-=======
-
-
-  // set param for use_sim_time if not set by user already
-  if(!(nh_->hasParam("/use_sim_time")))
-    nh_->setParam("/use_sim_time", true);
-
-  // todo: contemplate setting environment variable ROBOT=sim here???
-  nh_->getParam("pub_clock_frequency", pub_clock_frequency_);
-  last_pub_clock_time_ = world_->GetSimTime();
->>>>>>> 22bdda3e
 }
 
 void GazeboRosApiPlugin::onLinkStatesConnect()
@@ -1078,6 +1067,7 @@
 #else
     res.mass = body->GetInertial()->GetMass();
 
+    gazebo::physics::InertialPtr inertia = body->GetInertial();
     res.ixx = inertia->GetIXX();
     res.iyy = inertia->GetIYY();
     res.izz = inertia->GetIZZ();
