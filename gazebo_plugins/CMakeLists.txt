--- conflicted
+++ resolved
@@ -201,7 +201,6 @@
 )
 ament_export_libraries(gazebo_ros_elevator)
 
-<<<<<<< HEAD
 # gazebo_ros_planar_move
 add_library(gazebo_ros_planar_move SHARED
   src/gazebo_ros_planar_move.cpp
@@ -216,7 +215,7 @@
   "tf2_ros"
 )
 ament_export_libraries(gazebo_ros_planar_move)
-=======
+
 # gazebo_ros_projector
 add_library(gazebo_ros_projector SHARED
   src/gazebo_ros_projector.cpp
@@ -228,7 +227,6 @@
   "std_msgs"
 )
 ament_export_libraries(gazebo_ros_projector)
->>>>>>> 5b718094
 
 ament_export_include_directories(include)
 ament_export_dependencies(rclcpp)
@@ -254,11 +252,8 @@
     gazebo_ros_ft_sensor
     gazebo_ros_imu_sensor
     gazebo_ros_joint_state_publisher
-<<<<<<< HEAD
     gazebo_ros_planar_move
-=======
     gazebo_ros_projector
->>>>>>> 5b718094
     gazebo_ros_ray_sensor
     gazebo_ros_p3d
     gazebo_ros_template
