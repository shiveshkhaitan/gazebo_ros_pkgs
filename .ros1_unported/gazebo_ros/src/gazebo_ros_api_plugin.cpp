/*
 * Copyright 2013 Open Source Robotics Foundation
 *
 * Licensed under the Apache License, Version 2.0 (the "License");
 * you may not use this file except in compliance with the License.
 * You may obtain a copy of the License at
 *
 *     http://www.apache.org/licenses/LICENSE-2.0
 *
 * Unless required by applicable law or agreed to in writing, software
 * distributed under the License is distributed on an "AS IS" BASIS,
 * WITHOUT WARRANTIES OR CONDITIONS OF ANY KIND, either express or implied.
 * See the License for the specific language governing permissions and
 * limitations under the License.
 *
*/

/* Desc: External interfaces for Gazebo
 * Author: Nate Koenig, John Hsu, Dave Coleman
 * Date: Jun 10 2013
 */

#include <gazebo/common/Events.hh>
#include <gazebo/gazebo_config.h>
#include <gazebo_ros/gazebo_ros_api_plugin.h>

namespace gazebo
{

GazeboRosApiPlugin::GazeboRosApiPlugin() :
  physics_reconfigure_initialized_(false),
  world_created_(false),
  stop_(false),
  plugin_loaded_(false),
  pub_link_states_connection_count_(0),
  pub_model_states_connection_count_(0),
  pub_clock_frequency_(0),
  enable_ros_network_(true)
{
  robot_namespace_.clear();
}

GazeboRosApiPlugin::~GazeboRosApiPlugin()
{
  ROS_DEBUG_STREAM_NAMED("api_plugin","GazeboRosApiPlugin Deconstructor start");

  // Unload the sigint event
  sigint_event_.reset();
  ROS_DEBUG_STREAM_NAMED("api_plugin","After sigint_event unload");

  // Don't attempt to unload this plugin if it was never loaded in the Load() function
  if(!plugin_loaded_)
  {
    ROS_DEBUG_STREAM_NAMED("api_plugin","Deconstructor skipped because never loaded");
    return;
  }

  // Disconnect slots
  load_gazebo_ros_api_plugin_event_.reset();
  wrench_update_event_.reset();
  force_update_event_.reset();
  time_update_event_.reset();
  ROS_DEBUG_STREAM_NAMED("api_plugin","Slots disconnected");

  if (pub_link_states_connection_count_ > 0) // disconnect if there are subscribers on exit
    pub_link_states_event_.reset();
  if (pub_model_states_connection_count_ > 0) // disconnect if there are subscribers on exit
    pub_model_states_event_.reset();
  ROS_DEBUG_STREAM_NAMED("api_plugin","Disconnected World Updates");

  // Stop the multi threaded ROS spinner
  async_ros_spin_->stop();
  ROS_DEBUG_STREAM_NAMED("api_plugin","Async ROS Spin Stopped");

  // Shutdown the ROS node
  nh_->shutdown();
  ROS_DEBUG_STREAM_NAMED("api_plugin","Node Handle Shutdown");

  // Shutdown ROS queue
  gazebo_callback_queue_thread_->join();
  ROS_DEBUG_STREAM_NAMED("api_plugin","Callback Queue Joined");

  // Physics Dynamic Reconfigure
  physics_reconfigure_thread_->join();
  ROS_DEBUG_STREAM_NAMED("api_plugin","Physics reconfigure joined");

  // Delete Force and Wrench Jobs
  lock_.lock();
  for (std::vector<GazeboRosApiPlugin::ForceJointJob*>::iterator iter=force_joint_jobs_.begin();iter!=force_joint_jobs_.end();)
  {
    delete (*iter);
    iter = force_joint_jobs_.erase(iter);
  }
  force_joint_jobs_.clear();
  ROS_DEBUG_STREAM_NAMED("api_plugin","ForceJointJobs deleted");
  for (std::vector<GazeboRosApiPlugin::WrenchBodyJob*>::iterator iter=wrench_body_jobs_.begin();iter!=wrench_body_jobs_.end();)
  {
    delete (*iter);
    iter = wrench_body_jobs_.erase(iter);
  }
  wrench_body_jobs_.clear();
  lock_.unlock();
  ROS_DEBUG_STREAM_NAMED("api_plugin","WrenchBodyJobs deleted");

  ROS_DEBUG_STREAM_NAMED("api_plugin","Unloaded");
}

void GazeboRosApiPlugin::shutdownSignal()
{
  ROS_DEBUG_STREAM_NAMED("api_plugin","shutdownSignal() recieved");
  stop_ = true;
}

void GazeboRosApiPlugin::Load(int argc, char** argv)
{
  ROS_DEBUG_STREAM_NAMED("api_plugin","Load");

  // connect to sigint event
  sigint_event_ = gazebo::event::Events::ConnectSigInt(boost::bind(&GazeboRosApiPlugin::shutdownSignal,this));

  // setup ros related
  if (!ros::isInitialized())
    ros::init(argc,argv,"gazebo",ros::init_options::NoSigintHandler);
  else
    ROS_ERROR_NAMED("api_plugin", "Something other than this gazebo_ros_api plugin started ros::init(...), command line arguments may not be parsed properly.");

  // check if the ros master is available - required
  while(!ros::master::check())
  {
    ROS_WARN_STREAM_NAMED("api_plugin","No ROS master - start roscore to continue...");
    // wait 0.5 second
    usleep(500*1000); // can't use ROS Time here b/c node handle is not yet initialized

    if(stop_)
    {
      ROS_WARN_STREAM_NAMED("api_plugin","Canceled loading Gazebo ROS API plugin by sigint event");
      return;
    }
  }

  nh_.reset(new ros::NodeHandle("~")); // advertise topics and services in this node's namespace

  // Built-in multi-threaded ROS spinning
  async_ros_spin_.reset(new ros::AsyncSpinner(0)); // will use a thread for each CPU core
  async_ros_spin_->start();

  /// \brief setup custom callback queue
  gazebo_callback_queue_thread_.reset(new boost::thread( &GazeboRosApiPlugin::gazeboQueueThread, this) );

  /// \brief start a thread for the physics dynamic reconfigure node
  physics_reconfigure_thread_.reset(new boost::thread(boost::bind(&GazeboRosApiPlugin::physicsReconfigureThread, this)));

  // below needs the world to be created first
  load_gazebo_ros_api_plugin_event_ = gazebo::event::Events::ConnectWorldCreated(boost::bind(&GazeboRosApiPlugin::loadGazeboRosApiPlugin,this,_1));

  nh_->getParam("enable_ros_network", enable_ros_network_);

  plugin_loaded_ = true;
  ROS_INFO_NAMED("api_plugin", "Finished loading Gazebo ROS API Plugin.");
}

void GazeboRosApiPlugin::loadGazeboRosApiPlugin(std::string world_name)
{
  // make sure things are only called once
  lock_.lock();
  if (world_created_)
  {
    lock_.unlock();
    return;
  }

  // set flag to true and load this plugin
  world_created_ = true;
  lock_.unlock();

  world_ = gazebo::physics::get_world(world_name);
  if (!world_)
  {
    //ROS_ERROR_NAMED("api_plugin", "world name: [%s]",world->Name().c_str());
    // connect helper function to signal for scheduling torque/forces, etc
    ROS_FATAL_NAMED("api_plugin", "cannot load gazebo ros api server plugin, physics::get_world() fails to return world");
    return;
  }

  gazebonode_ = gazebo::transport::NodePtr(new gazebo::transport::Node());
  gazebonode_->Init(world_name);
  //stat_sub_ = gazebonode_->Subscribe("~/world_stats", &GazeboRosApiPlugin::publishSimTime, this); // TODO: does not work in server plugin?
  light_modify_pub_ = gazebonode_->Advertise<gazebo::msgs::Light>("~/light/modify");

  // reset topic connection counts
  pub_link_states_connection_count_ = 0;
  pub_model_states_connection_count_ = 0;

  /// \brief advertise all services
  if (enable_ros_network_)
    advertiseServices();

  // Manage clock for simulated ros time
  pub_clock_ = nh_->advertise<rosgraph_msgs::Clock>("/clock",10);
  // set param for use_sim_time if not set by user already
  if(!(nh_->hasParam("/use_sim_time")))
    nh_->setParam("/use_sim_time", true);

  nh_->getParam("pub_clock_frequency", pub_clock_frequency_);
#if GAZEBO_MAJOR_VERSION >= 8
  last_pub_clock_time_ = world_->SimTime();
#else
  last_pub_clock_time_ = world_->GetSimTime();
#endif

  // hooks for applying forces, publishing simtime on /clock
  wrench_update_event_ = gazebo::event::Events::ConnectWorldUpdateBegin(boost::bind(&GazeboRosApiPlugin::wrenchBodySchedulerSlot,this));
  force_update_event_  = gazebo::event::Events::ConnectWorldUpdateBegin(boost::bind(&GazeboRosApiPlugin::forceJointSchedulerSlot,this));
  time_update_event_   = gazebo::event::Events::ConnectWorldUpdateBegin(boost::bind(&GazeboRosApiPlugin::publishSimTime,this));
}

void GazeboRosApiPlugin::gazeboQueueThread()
{
  static const double timeout = 0.001;
  while (nh_->ok())
  {
    gazebo_queue_.callAvailable(ros::WallDuration(timeout));
  }
}

void GazeboRosApiPlugin::advertiseServices()
{
  if (! enable_ros_network_)
  {
    ROS_INFO_NAMED("api_plugin", "ROS gazebo topics/services are disabled");
    return;
  }

  pub_clock_ = nh_->advertise<rosgraph_msgs::Clock>("/clock",10);

  // Advertise more services on the custom queue
<<<<<<< HEAD
  std::string get_model_properties_service_name("get_model_properties");
  ros::AdvertiseServiceOptions get_model_properties_aso =
    ros::AdvertiseServiceOptions::create<gazebo_msgs::GetModelProperties>(
                                                                          get_model_properties_service_name,
                                                                          boost::bind(&GazeboRosApiPlugin::getModelProperties,this,_1,_2),
                                                                          ros::VoidPtr(), &gazebo_queue_);
  get_model_properties_service_ = nh_->advertiseService(get_model_properties_aso);

  // Advertise more services on the custom queue
  std::string get_world_properties_service_name("get_world_properties");
  ros::AdvertiseServiceOptions get_world_properties_aso =
    ros::AdvertiseServiceOptions::create<gazebo_msgs::GetWorldProperties>(
                                                                          get_world_properties_service_name,
                                                                          boost::bind(&GazeboRosApiPlugin::getWorldProperties,this,_1,_2),
                                                                          ros::VoidPtr(), &gazebo_queue_);
  get_world_properties_service_ = nh_->advertiseService(get_world_properties_aso);

  // Advertise more services on the custom queue
  std::string get_joint_properties_service_name("get_joint_properties");
  ros::AdvertiseServiceOptions get_joint_properties_aso =
    ros::AdvertiseServiceOptions::create<gazebo_msgs::GetJointProperties>(
                                                                          get_joint_properties_service_name,
                                                                          boost::bind(&GazeboRosApiPlugin::getJointProperties,this,_1,_2),
                                                                          ros::VoidPtr(), &gazebo_queue_);
  get_joint_properties_service_ = nh_->advertiseService(get_joint_properties_aso);

  // Advertise more services on the custom queue
  std::string get_link_properties_service_name("get_link_properties");
  ros::AdvertiseServiceOptions get_link_properties_aso =
    ros::AdvertiseServiceOptions::create<gazebo_msgs::GetLinkProperties>(
                                                                         get_link_properties_service_name,
                                                                         boost::bind(&GazeboRosApiPlugin::getLinkProperties,this,_1,_2),
                                                                         ros::VoidPtr(), &gazebo_queue_);
  get_link_properties_service_ = nh_->advertiseService(get_link_properties_aso);

  // Advertise more services on the custom queue
  std::string get_light_properties_service_name("get_light_properties");
  ros::AdvertiseServiceOptions get_light_properties_aso =
    ros::AdvertiseServiceOptions::create<gazebo_msgs::GetLightProperties>(
                                                                          get_light_properties_service_name,
                                                                          boost::bind(&GazeboRosApiPlugin::getLightProperties,this,_1,_2),
                                                                          ros::VoidPtr(), &gazebo_queue_);
  get_light_properties_service_ = nh_->advertiseService(get_light_properties_aso);

  // Advertise more services on the custom queue
  std::string set_light_properties_service_name("set_light_properties");
  ros::AdvertiseServiceOptions set_light_properties_aso =
    ros::AdvertiseServiceOptions::create<gazebo_msgs::SetLightProperties>(
                                                                          set_light_properties_service_name,
                                                                          boost::bind(&GazeboRosApiPlugin::setLightProperties,this,_1,_2),
                                                                          ros::VoidPtr(), &gazebo_queue_);
  set_light_properties_service_ = nh_->advertiseService(set_light_properties_aso);

  // Advertise more services on the custom queue
=======
>>>>>>> e395e5c9
  std::string get_physics_properties_service_name("get_physics_properties");
  ros::AdvertiseServiceOptions get_physics_properties_aso =
    ros::AdvertiseServiceOptions::create<gazebo_msgs::GetPhysicsProperties>(
                                                                            get_physics_properties_service_name,
                                                                            boost::bind(&GazeboRosApiPlugin::getPhysicsProperties,this,_1,_2),
                                                                            ros::VoidPtr(), &gazebo_queue_);
  get_physics_properties_service_ = nh_->advertiseService(get_physics_properties_aso);

  // publish complete link states in world frame
  ros::AdvertiseOptions pub_link_states_ao =
    ros::AdvertiseOptions::create<gazebo_msgs::LinkStates>(
                                                           "link_states",10,
                                                           boost::bind(&GazeboRosApiPlugin::onLinkStatesConnect,this),
                                                           boost::bind(&GazeboRosApiPlugin::onLinkStatesDisconnect,this),
                                                           ros::VoidPtr(), &gazebo_queue_);
  pub_link_states_ = nh_->advertise(pub_link_states_ao);

  // publish complete model states in world frame
  ros::AdvertiseOptions pub_model_states_ao =
    ros::AdvertiseOptions::create<gazebo_msgs::ModelStates>(
                                                            "model_states",10,
                                                            boost::bind(&GazeboRosApiPlugin::onModelStatesConnect,this),
                                                            boost::bind(&GazeboRosApiPlugin::onModelStatesDisconnect,this),
                                                            ros::VoidPtr(), &gazebo_queue_);
  pub_model_states_ = nh_->advertise(pub_model_states_ao);

  // Advertise more services on the custom queue
  std::string set_physics_properties_service_name("set_physics_properties");
  ros::AdvertiseServiceOptions set_physics_properties_aso =
    ros::AdvertiseServiceOptions::create<gazebo_msgs::SetPhysicsProperties>(
                                                                            set_physics_properties_service_name,
                                                                            boost::bind(&GazeboRosApiPlugin::setPhysicsProperties,this,_1,_2),
                                                                            ros::VoidPtr(), &gazebo_queue_);
  set_physics_properties_service_ = nh_->advertiseService(set_physics_properties_aso);

  // Advertise more services on the custom queue
  std::string set_model_configuration_service_name("set_model_configuration");
  ros::AdvertiseServiceOptions set_model_configuration_aso =
    ros::AdvertiseServiceOptions::create<gazebo_msgs::SetModelConfiguration>(
                                                                             set_model_configuration_service_name,
                                                                             boost::bind(&GazeboRosApiPlugin::setModelConfiguration,this,_1,_2),
                                                                             ros::VoidPtr(), &gazebo_queue_);
  set_model_configuration_service_ = nh_->advertiseService(set_model_configuration_aso);

  // Advertise more services on the custom queue
<<<<<<< HEAD
  std::string set_joint_properties_service_name("set_joint_properties");
  ros::AdvertiseServiceOptions set_joint_properties_aso =
    ros::AdvertiseServiceOptions::create<gazebo_msgs::SetJointProperties>(
                                                                          set_joint_properties_service_name,
                                                                          boost::bind(&GazeboRosApiPlugin::setJointProperties,this,_1,_2),
                                                                          ros::VoidPtr(), &gazebo_queue_);
  set_joint_properties_service_ = nh_->advertiseService(set_joint_properties_aso);

  // Advertise more services on the custom queue
=======
>>>>>>> e395e5c9
  std::string apply_body_wrench_service_name("apply_body_wrench");
  ros::AdvertiseServiceOptions apply_body_wrench_aso =
    ros::AdvertiseServiceOptions::create<gazebo_msgs::ApplyBodyWrench>(
                                                                       apply_body_wrench_service_name,
                                                                       boost::bind(&GazeboRosApiPlugin::applyBodyWrench,this,_1,_2),
                                                                       ros::VoidPtr(), &gazebo_queue_);
  apply_body_wrench_service_ = nh_->advertiseService(apply_body_wrench_aso);

  // Advertise more services on the custom queue
  std::string apply_joint_effort_service_name("apply_joint_effort");
  ros::AdvertiseServiceOptions apply_joint_effort_aso =
    ros::AdvertiseServiceOptions::create<gazebo_msgs::ApplyJointEffort>(
                                                                        apply_joint_effort_service_name,
                                                                        boost::bind(&GazeboRosApiPlugin::applyJointEffort,this,_1,_2),
                                                                        ros::VoidPtr(), &gazebo_queue_);
  apply_joint_effort_service_ = nh_->advertiseService(apply_joint_effort_aso);

  // Advertise more services on the custom queue
  std::string clear_joint_forces_service_name("clear_joint_forces");
  ros::AdvertiseServiceOptions clear_joint_forces_aso =
    ros::AdvertiseServiceOptions::create<gazebo_msgs::JointRequest>(
                                                                    clear_joint_forces_service_name,
                                                                    boost::bind(&GazeboRosApiPlugin::clearJointForces,this,_1,_2),
                                                                    ros::VoidPtr(), &gazebo_queue_);
  clear_joint_forces_service_ = nh_->advertiseService(clear_joint_forces_aso);

  // Advertise more services on the custom queue
  std::string clear_body_wrenches_service_name("clear_body_wrenches");
  ros::AdvertiseServiceOptions clear_body_wrenches_aso =
    ros::AdvertiseServiceOptions::create<gazebo_msgs::BodyRequest>(
                                                                   clear_body_wrenches_service_name,
                                                                   boost::bind(&GazeboRosApiPlugin::clearBodyWrenches,this,_1,_2),
                                                                   ros::VoidPtr(), &gazebo_queue_);
  clear_body_wrenches_service_ = nh_->advertiseService(clear_body_wrenches_aso);

  // set param for use_sim_time if not set by user already
  if(!(nh_->hasParam("/use_sim_time")))
    nh_->setParam("/use_sim_time", true);

  // todo: contemplate setting environment variable ROBOT=sim here???
  nh_->getParam("pub_clock_frequency", pub_clock_frequency_);
#if GAZEBO_MAJOR_VERSION >= 8
  last_pub_clock_time_ = world_->SimTime();
#else
  last_pub_clock_time_ = world_->GetSimTime();
#endif
}

void GazeboRosApiPlugin::onLinkStatesConnect()
{
  pub_link_states_connection_count_++;
  if (pub_link_states_connection_count_ == 1) // connect on first subscriber
    pub_link_states_event_   = gazebo::event::Events::ConnectWorldUpdateBegin(boost::bind(&GazeboRosApiPlugin::publishLinkStates,this));
}

void GazeboRosApiPlugin::onModelStatesConnect()
{
  pub_model_states_connection_count_++;
  if (pub_model_states_connection_count_ == 1) // connect on first subscriber
    pub_model_states_event_   = gazebo::event::Events::ConnectWorldUpdateBegin(boost::bind(&GazeboRosApiPlugin::publishModelStates,this));
}

void GazeboRosApiPlugin::onLinkStatesDisconnect()
{
  pub_link_states_connection_count_--;
  if (pub_link_states_connection_count_ <= 0) // disconnect with no subscribers
  {
    pub_link_states_event_.reset();
    if (pub_link_states_connection_count_ < 0) // should not be possible
      ROS_ERROR_NAMED("api_plugin", "One too mandy disconnect from pub_link_states_ in gazebo_ros.cpp? something weird");
  }
}

void GazeboRosApiPlugin::onModelStatesDisconnect()
{
  pub_model_states_connection_count_--;
  if (pub_model_states_connection_count_ <= 0) // disconnect with no subscribers
  {
    pub_model_states_event_.reset();
    if (pub_model_states_connection_count_ < 0) // should not be possible
      ROS_ERROR_NAMED("api_plugin", "One too mandy disconnect from pub_model_states_ in gazebo_ros.cpp? something weird");
  }
}

<<<<<<< HEAD
bool GazeboRosApiPlugin::getModelProperties(gazebo_msgs::GetModelProperties::Request &req,
                                            gazebo_msgs::GetModelProperties::Response &res)
{
#if GAZEBO_MAJOR_VERSION >= 8
  gazebo::physics::ModelPtr model = world_->ModelByName(req.model_name);
#else
  gazebo::physics::ModelPtr model = world_->GetModel(req.model_name);
#endif
  if (!model)
  {
    ROS_ERROR_NAMED("api_plugin", "GetModelProperties: model [%s] does not exist",req.model_name.c_str());
    res.success = false;
    res.status_message = "GetModelProperties: model does not exist";
    return true;
  }
  else
  {
    // get model parent name
    gazebo::physics::ModelPtr parent_model = boost::dynamic_pointer_cast<gazebo::physics::Model>(model->GetParent());
    if (parent_model) res.parent_model_name = parent_model->GetName();

    // get list of child bodies, geoms
    res.body_names.clear();
    res.geom_names.clear();
    for (unsigned int i = 0 ; i < model->GetChildCount(); i ++)
    {
      gazebo::physics::LinkPtr body = boost::dynamic_pointer_cast<gazebo::physics::Link>(model->GetChild(i));
      if (body)
      {
        res.body_names.push_back(body->GetName());
        // get list of geoms
        for (unsigned int j = 0; j < body->GetChildCount() ; j++)
        {
          gazebo::physics::CollisionPtr geom = boost::dynamic_pointer_cast<gazebo::physics::Collision>(body->GetChild(j));
          if (geom)
            res.geom_names.push_back(geom->GetName());
        }
      }
    }

    // get list of joints
    res.joint_names.clear();

    gazebo::physics::Joint_V joints = model->GetJoints();
    for (unsigned int i=0;i< joints.size(); i++)
      res.joint_names.push_back( joints[i]->GetName() );

    // get children model names
    res.child_model_names.clear();
    for (unsigned int j = 0; j < model->GetChildCount(); j++)
    {
      gazebo::physics::ModelPtr child_model = boost::dynamic_pointer_cast<gazebo::physics::Model>(model->GetChild(j));
      if (child_model)
        res.child_model_names.push_back(child_model->GetName() );
    }

    // is model static
    res.is_static = model->IsStatic();

    res.success = true;
    res.status_message = "GetModelProperties: got properties";
    return true;
  }
  return true;
}

bool GazeboRosApiPlugin::getWorldProperties(gazebo_msgs::GetWorldProperties::Request &req,
                                            gazebo_msgs::GetWorldProperties::Response &res)
{
  res.model_names.clear();
#if GAZEBO_MAJOR_VERSION >= 8
  res.sim_time = world_->SimTime().Double();
  for (unsigned int i = 0; i < world_->ModelCount(); i ++)
    res.model_names.push_back(world_->ModelByIndex(i)->GetName());
#else
  res.sim_time = world_->GetSimTime().Double();
  for (unsigned int i = 0; i < world_->GetModelCount(); i ++)
    res.model_names.push_back(world_->GetModel(i)->GetName());
#endif
  gzerr << "disablign rendering has not been implemented, rendering is always enabled\n";
  res.rendering_enabled = true; //world->GetRenderEngineEnabled();
  res.success = true;
  res.status_message = "GetWorldProperties: got properties";
  return true;
}

bool GazeboRosApiPlugin::getJointProperties(gazebo_msgs::GetJointProperties::Request &req,
                                            gazebo_msgs::GetJointProperties::Response &res)
{
  gazebo::physics::JointPtr joint;
#if GAZEBO_MAJOR_VERSION >= 8
  for (unsigned int i = 0; i < world_->ModelCount(); i ++)
  {
    joint = world_->ModelByIndex(i)->GetJoint(req.joint_name);
#else
  for (unsigned int i = 0; i < world_->GetModelCount(); i ++)
  {
    joint = world_->GetModel(i)->GetJoint(req.joint_name);
#endif
    if (joint) break;
  }

  if (!joint)
  {
    res.success = false;
    res.status_message = "GetJointProperties: joint not found";
    return true;
  }
  else
  {
    /// @todo: FIXME
    res.type = res.REVOLUTE;

    res.damping.clear(); // to be added to gazebo
    //res.damping.push_back(joint->GetDamping(0));

    res.position.clear();
#if GAZEBO_MAJOR_VERSION >= 8
    res.position.push_back(joint->Position(0));
#else
    res.position.push_back(joint->GetAngle(0).Radian());
#endif

    res.rate.clear(); // use GetVelocity(i)
    res.rate.push_back(joint->GetVelocity(0));

    res.success = true;
    res.status_message = "GetJointProperties: got properties";
    return true;
  }
}

bool GazeboRosApiPlugin::getLinkProperties(gazebo_msgs::GetLinkProperties::Request &req,
                                           gazebo_msgs::GetLinkProperties::Response &res)
{
#if GAZEBO_MAJOR_VERSION >= 8
  gazebo::physics::LinkPtr body = boost::dynamic_pointer_cast<gazebo::physics::Link>(world_->EntityByName(req.link_name));
#else
  gazebo::physics::LinkPtr body = boost::dynamic_pointer_cast<gazebo::physics::Link>(world_->GetEntity(req.link_name));
#endif
  if (!body)
  {
    res.success = false;
    res.status_message = "GetLinkProperties: link not found, did you forget to scope the link by model name?";
    return true;
  }
  else
  {
    /// @todo: validate
    res.gravity_mode = body->GetGravityMode();

    gazebo::physics::InertialPtr inertia = body->GetInertial();

#if GAZEBO_MAJOR_VERSION >= 8
    res.mass = body->GetInertial()->Mass();

    res.ixx = inertia->IXX();
    res.iyy = inertia->IYY();
    res.izz = inertia->IZZ();
    res.ixy = inertia->IXY();
    res.ixz = inertia->IXZ();
    res.iyz = inertia->IYZ();

    ignition::math::Vector3d com = body->GetInertial()->CoG();
#else
    res.mass = body->GetInertial()->GetMass();

    res.ixx = inertia->GetIXX();
    res.iyy = inertia->GetIYY();
    res.izz = inertia->GetIZZ();
    res.ixy = inertia->GetIXY();
    res.ixz = inertia->GetIXZ();
    res.iyz = inertia->GetIYZ();

    ignition::math::Vector3d com = body->GetInertial()->GetCoG().Ign();
#endif
    res.com.position.x = com.X();
    res.com.position.y = com.Y();
    res.com.position.z = com.Z();
    res.com.orientation.x = 0; // @todo: gazebo do not support rotated inertia yet
    res.com.orientation.y = 0;
    res.com.orientation.z = 0;
    res.com.orientation.w = 1;

    res.success = true;
    res.status_message = "GetLinkProperties: got properties";
    return true;
  }
}

bool GazeboRosApiPlugin::getLightProperties(gazebo_msgs::GetLightProperties::Request &req,
                                               gazebo_msgs::GetLightProperties::Response &res)
{
#if GAZEBO_MAJOR_VERSION >= 8
  gazebo::physics::LightPtr phy_light = world_->LightByName(req.light_name);
#else
  gazebo::physics::LightPtr phy_light = world_->Light(req.light_name);
#endif

  if (phy_light == NULL)
  {
      res.success = false;
      res.status_message = "getLightProperties: Requested light " + req.light_name + " not found!";
  }
  else
  {
    gazebo::msgs::Light light;
    phy_light->FillMsg(light);

    res.diffuse.r = light.diffuse().r();
    res.diffuse.g = light.diffuse().g();
    res.diffuse.b = light.diffuse().b();
    res.diffuse.a = light.diffuse().a();

    res.attenuation_constant = light.attenuation_constant();
    res.attenuation_linear = light.attenuation_linear();
    res.attenuation_quadratic = light.attenuation_quadratic();

    res.success = true;
  }

  return true;
}

bool GazeboRosApiPlugin::setLightProperties(gazebo_msgs::SetLightProperties::Request &req,
                                               gazebo_msgs::SetLightProperties::Response &res)
{
#if GAZEBO_MAJOR_VERSION >= 8
  gazebo::physics::LightPtr phy_light = world_->LightByName(req.light_name);
#else
  gazebo::physics::LightPtr phy_light = world_->Light(req.light_name);
#endif

  if (phy_light == NULL)
  {
    res.success = false;
    res.status_message = "setLightProperties: Requested light " + req.light_name + " not found!";
  }
  else
  {
    gazebo::msgs::Light light;

    phy_light->FillMsg(light);

    light.mutable_diffuse()->set_r(req.diffuse.r);
    light.mutable_diffuse()->set_g(req.diffuse.g);
    light.mutable_diffuse()->set_b(req.diffuse.b);
    light.mutable_diffuse()->set_a(req.diffuse.a);

    light.set_attenuation_constant(req.attenuation_constant);
    light.set_attenuation_linear(req.attenuation_linear);
    light.set_attenuation_quadratic(req.attenuation_quadratic);

    light_modify_pub_->Publish(light, true);

    res.success = true;
  }

  return true;
}

bool GazeboRosApiPlugin::setLinkProperties(gazebo_msgs::SetLinkProperties::Request &req,
                                           gazebo_msgs::SetLinkProperties::Response &res)
{
#if GAZEBO_MAJOR_VERSION >= 8
  gazebo::physics::LinkPtr body = boost::dynamic_pointer_cast<gazebo::physics::Link>(world_->EntityByName(req.link_name));
#else
  gazebo::physics::LinkPtr body = boost::dynamic_pointer_cast<gazebo::physics::Link>(world_->GetEntity(req.link_name));
#endif
  if (!body)
  {
    res.success = false;
    res.status_message = "SetLinkProperties: link not found, did you forget to scope the link by model name?";
    return true;
  }
  else
  {
    gazebo::physics::InertialPtr mass = body->GetInertial();
    // @todo: FIXME: add inertia matrix rotation to Gazebo
    // mass.SetInertiaRotation(ignition::math::Quaterniondion(req.com.orientation.w,res.com.orientation.x,req.com.orientation.y req.com.orientation.z));
    mass->SetCoG(ignition::math::Vector3d(req.com.position.x,req.com.position.y,req.com.position.z));
    mass->SetInertiaMatrix(req.ixx,req.iyy,req.izz,req.ixy,req.ixz,req.iyz);
    mass->SetMass(req.mass);
    body->SetGravityMode(req.gravity_mode);
    // @todo: mass change unverified
    res.success = true;
    res.status_message = "SetLinkProperties: properties set";
    return true;
  }
}

=======
>>>>>>> e395e5c9
bool GazeboRosApiPlugin::setPhysicsProperties(gazebo_msgs::SetPhysicsProperties::Request &req,
                                              gazebo_msgs::SetPhysicsProperties::Response &res)
{
  // pause simulation if requested
  bool is_paused = world_->IsPaused();
  world_->SetPaused(true);
  world_->SetGravity(ignition::math::Vector3d(req.gravity.x,req.gravity.y,req.gravity.z));

  // supported updates
#if GAZEBO_MAJOR_VERSION >= 8
  gazebo::physics::PhysicsEnginePtr pe = (world_->Physics());
#else
  gazebo::physics::PhysicsEnginePtr pe = (world_->GetPhysicsEngine());
#endif
  pe->SetMaxStepSize(req.time_step);
  pe->SetRealTimeUpdateRate(req.max_update_rate);

  if (pe->GetType() == "ode")
  {
    // stuff only works in ODE right now
    pe->SetAutoDisableFlag(req.ode_config.auto_disable_bodies);
    pe->SetParam("precon_iters", int(req.ode_config.sor_pgs_precon_iters));
    pe->SetParam("iters", int(req.ode_config.sor_pgs_iters));
    pe->SetParam("sor", req.ode_config.sor_pgs_w);
    pe->SetParam("cfm", req.ode_config.cfm);
    pe->SetParam("erp", req.ode_config.erp);
    pe->SetParam("contact_surface_layer",
        req.ode_config.contact_surface_layer);
    pe->SetParam("contact_max_correcting_vel",
        req.ode_config.contact_max_correcting_vel);
    pe->SetParam("max_contacts", int(req.ode_config.max_contacts));

    world_->SetPaused(is_paused);

    res.success = true;
    res.status_message = "physics engine updated";
  }
  else
  {
    /// \TODO: add support for simbody, dart and bullet physics properties.
    ROS_ERROR_NAMED("api_plugin", "ROS set_physics_properties service call does not yet support physics engine [%s].", pe->GetType().c_str());
    res.success = false;
    res.status_message = "Physics engine [" + pe->GetType() + "]: set_physics_properties not supported.";
  }
  return res.success;
}

bool GazeboRosApiPlugin::getPhysicsProperties(gazebo_msgs::GetPhysicsProperties::Request &req,
                                              gazebo_msgs::GetPhysicsProperties::Response &res)
{
  // supported updates
#if GAZEBO_MAJOR_VERSION >= 8
  gazebo::physics::PhysicsEnginePtr pe = (world_->Physics());
#else
  gazebo::physics::PhysicsEnginePtr pe = (world_->GetPhysicsEngine());
#endif
  res.time_step = pe->GetMaxStepSize();
  res.pause = world_->IsPaused();
  res.max_update_rate = pe->GetRealTimeUpdateRate();
  ignition::math::Vector3d gravity = world_->Gravity();
  res.gravity.x = gravity.X();
  res.gravity.y = gravity.Y();
  res.gravity.z = gravity.Z();

  // stuff only works in ODE right now
  if (pe->GetType() == "ode")
  {
    res.ode_config.auto_disable_bodies =
      pe->GetAutoDisableFlag();
    res.ode_config.sor_pgs_precon_iters = boost::any_cast<int>(
      pe->GetParam("precon_iters"));
    res.ode_config.sor_pgs_iters = boost::any_cast<int>(
        pe->GetParam("iters"));
    res.ode_config.sor_pgs_w = boost::any_cast<double>(
        pe->GetParam("sor"));
    res.ode_config.contact_surface_layer = boost::any_cast<double>(
      pe->GetParam("contact_surface_layer"));
    res.ode_config.contact_max_correcting_vel = boost::any_cast<double>(
      pe->GetParam("contact_max_correcting_vel"));
    res.ode_config.cfm = boost::any_cast<double>(
        pe->GetParam("cfm"));
    res.ode_config.erp = boost::any_cast<double>(
        pe->GetParam("erp"));
    res.ode_config.max_contacts = boost::any_cast<int>(
      pe->GetParam("max_contacts"));

    res.success = true;
    res.status_message = "GetPhysicsProperties: got properties";
  }
  else
  {
    /// \TODO: add support for simbody, dart and bullet physics properties.
    ROS_ERROR_NAMED("api_plugin", "ROS get_physics_properties service call does not yet support physics engine [%s].", pe->GetType().c_str());
    res.success = false;
    res.status_message = "Physics engine [" + pe->GetType() + "]: get_physics_properties not supported.";
  }
  return res.success;
}

<<<<<<< HEAD
bool GazeboRosApiPlugin::setJointProperties(gazebo_msgs::SetJointProperties::Request &req,
                                            gazebo_msgs::SetJointProperties::Response &res)
{
  /// @todo: current settings only allows for setting of 1DOF joints (e.g. HingeJoint and SliderJoint) correctly.
  gazebo::physics::JointPtr joint;
#if GAZEBO_MAJOR_VERSION >= 8
  for (unsigned int i = 0; i < world_->ModelCount(); i ++)
  {
    joint = world_->ModelByIndex(i)->GetJoint(req.joint_name);
#else
  for (unsigned int i = 0; i < world_->GetModelCount(); i ++)
  {
    joint = world_->GetModel(i)->GetJoint(req.joint_name);
#endif
    if (joint) break;
  }

  if (!joint)
  {
    res.success = false;
    res.status_message = "SetJointProperties: joint not found";
    return true;
  }
  else
  {
    for(unsigned int i=0;i< req.ode_joint_config.damping.size();i++)
      joint->SetDamping(i,req.ode_joint_config.damping[i]);
    for(unsigned int i=0;i< req.ode_joint_config.hiStop.size();i++)
      joint->SetParam("hi_stop",i,req.ode_joint_config.hiStop[i]);
    for(unsigned int i=0;i< req.ode_joint_config.loStop.size();i++)
      joint->SetParam("lo_stop",i,req.ode_joint_config.loStop[i]);
    for(unsigned int i=0;i< req.ode_joint_config.erp.size();i++)
      joint->SetParam("erp",i,req.ode_joint_config.erp[i]);
    for(unsigned int i=0;i< req.ode_joint_config.cfm.size();i++)
      joint->SetParam("cfm",i,req.ode_joint_config.cfm[i]);
    for(unsigned int i=0;i< req.ode_joint_config.stop_erp.size();i++)
      joint->SetParam("stop_erp",i,req.ode_joint_config.stop_erp[i]);
    for(unsigned int i=0;i< req.ode_joint_config.stop_cfm.size();i++)
      joint->SetParam("stop_cfm",i,req.ode_joint_config.stop_cfm[i]);
    for(unsigned int i=0;i< req.ode_joint_config.fudge_factor.size();i++)
      joint->SetParam("fudge_factor",i,req.ode_joint_config.fudge_factor[i]);
    for(unsigned int i=0;i< req.ode_joint_config.fmax.size();i++)
      joint->SetParam("fmax",i,req.ode_joint_config.fmax[i]);
    for(unsigned int i=0;i< req.ode_joint_config.vel.size();i++)
      joint->SetParam("vel",i,req.ode_joint_config.vel[i]);

    res.success = true;
    res.status_message = "SetJointProperties: properties set";
    return true;
  }
}

=======
>>>>>>> e395e5c9
bool GazeboRosApiPlugin::applyJointEffort(gazebo_msgs::ApplyJointEffort::Request &req,
                                          gazebo_msgs::ApplyJointEffort::Response &res)
{
  gazebo::physics::JointPtr joint;
#if GAZEBO_MAJOR_VERSION >= 8
  for (unsigned int i = 0; i < world_->ModelCount(); i ++)
  {
    joint = world_->ModelByIndex(i)->GetJoint(req.joint_name);
#else
  for (unsigned int i = 0; i < world_->GetModelCount(); i ++)
  {
    joint = world_->GetModel(i)->GetJoint(req.joint_name);
#endif
    if (joint)
    {
      GazeboRosApiPlugin::ForceJointJob* fjj = new GazeboRosApiPlugin::ForceJointJob;
      fjj->joint = joint;
      fjj->force = req.effort;
      fjj->start_time = req.start_time;
#if GAZEBO_MAJOR_VERSION >= 8
      if (fjj->start_time < ros::Time(world_->SimTime().Double()))
        fjj->start_time = ros::Time(world_->SimTime().Double());
#else
      if (fjj->start_time < ros::Time(world_->GetSimTime().Double()))
        fjj->start_time = ros::Time(world_->GetSimTime().Double());
#endif
      fjj->duration = req.duration;
      lock_.lock();
      force_joint_jobs_.push_back(fjj);
      lock_.unlock();

      res.success = true;
      res.status_message = "ApplyJointEffort: effort set";
      return true;
    }
  }

  res.success = false;
  res.status_message = "ApplyJointEffort: joint not found";
  return true;
}

bool GazeboRosApiPlugin::clearJointForces(gazebo_msgs::JointRequest::Request &req,
                                          gazebo_msgs::JointRequest::Response &res)
{
  return clearJointForces(req.joint_name);
}
bool GazeboRosApiPlugin::clearJointForces(std::string joint_name)
{
  bool search = true;
  lock_.lock();
  while(search)
  {
    search = false;
    for (std::vector<GazeboRosApiPlugin::ForceJointJob*>::iterator iter=force_joint_jobs_.begin();iter!=force_joint_jobs_.end();++iter)
    {
      if ((*iter)->joint->GetName() == joint_name)
      {
        // found one, search through again
        search = true;
        delete (*iter);
        force_joint_jobs_.erase(iter);
        break;
      }
    }
  }
  lock_.unlock();
  return true;
}

bool GazeboRosApiPlugin::clearBodyWrenches(gazebo_msgs::BodyRequest::Request &req,
                                           gazebo_msgs::BodyRequest::Response &res)
{
  return clearBodyWrenches(req.body_name);
}
bool GazeboRosApiPlugin::clearBodyWrenches(std::string body_name)
{
  bool search = true;
  lock_.lock();
  while(search)
  {
    search = false;
    for (std::vector<GazeboRosApiPlugin::WrenchBodyJob*>::iterator iter=wrench_body_jobs_.begin();iter!=wrench_body_jobs_.end();++iter)
    {
      //ROS_ERROR_NAMED("api_plugin", "search %s %s",(*iter)->body->GetScopedName().c_str(), body_name.c_str());
      if ((*iter)->body->GetScopedName() == body_name)
      {
        // found one, search through again
        search = true;
        delete (*iter);
        wrench_body_jobs_.erase(iter);
        break;
      }
    }
  }
  lock_.unlock();
  return true;
}

bool GazeboRosApiPlugin::setModelConfiguration(gazebo_msgs::SetModelConfiguration::Request &req,
                                               gazebo_msgs::SetModelConfiguration::Response &res)
{
  std::string gazebo_model_name = req.model_name;

  // search for model with name
#if GAZEBO_MAJOR_VERSION >= 8
  gazebo::physics::ModelPtr gazebo_model = world_->ModelByName(req.model_name);
#else
  gazebo::physics::ModelPtr gazebo_model = world_->GetModel(req.model_name);
#endif
  if (!gazebo_model)
  {
    ROS_ERROR_NAMED("api_plugin", "SetModelConfiguration: model [%s] does not exist",gazebo_model_name.c_str());
    res.success = false;
    res.status_message = "SetModelConfiguration: model does not exist";
    return true;
  }

  if (req.joint_names.size() == req.joint_positions.size())
  {
    std::map<std::string, double> joint_position_map;
    for (unsigned int i = 0; i < req.joint_names.size(); i++)
    {
      joint_position_map[req.joint_names[i]] = req.joint_positions[i];
    }

    // make the service call to pause gazebo
    bool is_paused = world_->IsPaused();
    if (!is_paused) world_->SetPaused(true);

    gazebo_model->SetJointPositions(joint_position_map);

    // resume paused state before this call
    world_->SetPaused(is_paused);

    res.success = true;
    res.status_message = "SetModelConfiguration: success";
    return true;
  }
  else
  {
    res.success = false;
    res.status_message = "SetModelConfiguration: joint name and position list have different lengths";
    return true;
  }
}

void GazeboRosApiPlugin::transformWrench( ignition::math::Vector3d &target_force, ignition::math::Vector3d &target_torque,
                                          const ignition::math::Vector3d &reference_force,
                                          const ignition::math::Vector3d &reference_torque,
                                          const ignition::math::Pose3d &target_to_reference )
{
  // rotate force into target frame
  target_force = target_to_reference.Rot().RotateVector(reference_force);
  // rotate torque into target frame
  target_torque = target_to_reference.Rot().RotateVector(reference_torque);

  // target force is the refence force rotated by the target->reference transform
  target_torque = target_torque + target_to_reference.Pos().Cross(target_force);
}

bool GazeboRosApiPlugin::applyBodyWrench(gazebo_msgs::ApplyBodyWrench::Request &req,
                                         gazebo_msgs::ApplyBodyWrench::Response &res)
{
#if GAZEBO_MAJOR_VERSION >= 8
  gazebo::physics::LinkPtr body = boost::dynamic_pointer_cast<gazebo::physics::Link>(world_->EntityByName(req.body_name));
  gazebo::physics::EntityPtr frame = world_->EntityByName(req.reference_frame);
#else
  gazebo::physics::LinkPtr body = boost::dynamic_pointer_cast<gazebo::physics::Link>(world_->GetEntity(req.body_name));
  gazebo::physics::EntityPtr frame = world_->GetEntity(req.reference_frame);
#endif
  if (!body)
  {
    ROS_ERROR_NAMED("api_plugin", "ApplyBodyWrench: body [%s] does not exist",req.body_name.c_str());
    res.success = false;
    res.status_message = "ApplyBodyWrench: body does not exist";
    return true;
  }

  // target wrench
  ignition::math::Vector3d reference_force(req.wrench.force.x,req.wrench.force.y,req.wrench.force.z);
  ignition::math::Vector3d reference_torque(req.wrench.torque.x,req.wrench.torque.y,req.wrench.torque.z);
  ignition::math::Vector3d reference_point(req.reference_point.x,req.reference_point.y,req.reference_point.z);

  ignition::math::Vector3d target_force;
  ignition::math::Vector3d target_torque;

  /// shift wrench to body frame if a non-zero reference point is given
  ///   @todo: to be more general, should we make the reference point a reference pose?
  reference_torque = reference_torque + reference_point.Cross(reference_force);

  /// @todo: FIXME map is really wrong, need to use tf here somehow
  if (frame)
  {
    // get reference frame (body/model(body)) pose and
    // transform target pose to absolute world frame
    // @todo: need to modify wrench (target force and torque by frame)
    //        transform wrench from reference_point in reference_frame
    //        into the reference frame of the body
    //        first, translate by reference point to the body frame
#if GAZEBO_MAJOR_VERSION >= 8
    ignition::math::Pose3d framePose = frame->WorldPose();
    ignition::math::Pose3d bodyPose = body->WorldPose();
#else
    ignition::math::Pose3d framePose = frame->GetWorldPose().Ign();
    ignition::math::Pose3d bodyPose = body->GetWorldPose().Ign();
#endif
    ignition::math::Pose3d target_to_reference = framePose - bodyPose;
    ROS_DEBUG_NAMED("api_plugin", "reference frame for applied wrench: [%f %f %f, %f %f %f]-[%f %f %f, %f %f %f]=[%f %f %f, %f %f %f]",
              bodyPose.Pos().X(),
              bodyPose.Pos().Y(),
              bodyPose.Pos().Z(),
              bodyPose.Rot().Euler().X(),
              bodyPose.Rot().Euler().Y(),
              bodyPose.Rot().Euler().Z(),
              framePose.Pos().X(),
              framePose.Pos().Y(),
              framePose.Pos().Z(),
              framePose.Rot().Euler().X(),
              framePose.Rot().Euler().Y(),
              framePose.Rot().Euler().Z(),
              target_to_reference.Pos().X(),
              target_to_reference.Pos().Y(),
              target_to_reference.Pos().Z(),
              target_to_reference.Rot().Euler().X(),
              target_to_reference.Rot().Euler().Y(),
              target_to_reference.Rot().Euler().Z()
              );
    transformWrench(target_force, target_torque, reference_force, reference_torque, target_to_reference);
    ROS_ERROR_NAMED("api_plugin", "wrench defined as [%s]:[%f %f %f, %f %f %f] --> applied as [%s]:[%f %f %f, %f %f %f]",
              frame->GetName().c_str(),
              reference_force.X(),
              reference_force.Y(),
              reference_force.Z(),
              reference_torque.X(),
              reference_torque.Y(),
              reference_torque.Z(),
              body->GetName().c_str(),
              target_force.X(),
              target_force.Y(),
              target_force.Z(),
              target_torque.X(),
              target_torque.Y(),
              target_torque.Z()
              );

  }
  else if (req.reference_frame == "" || req.reference_frame == "world" || req.reference_frame == "map" || req.reference_frame == "/map")
  {
    ROS_INFO_NAMED("api_plugin", "ApplyBodyWrench: reference_frame is empty/world/map, using inertial frame, transferring from body relative to inertial frame");
    // FIXME: transfer to inertial frame
#if GAZEBO_MAJOR_VERSION >= 8
    ignition::math::Pose3d target_to_reference = body->WorldPose();
#else
    ignition::math::Pose3d target_to_reference = body->GetWorldPose().Ign();
#endif
    target_force = reference_force;
    target_torque = reference_torque;

  }
  else
  {
    ROS_ERROR_NAMED("api_plugin", "ApplyBodyWrench: reference_frame is not a valid entity name");
    res.success = false;
    res.status_message = "ApplyBodyWrench: reference_frame not found";
    return true;
  }

  // apply wrench
  // schedule a job to do below at appropriate times:
  // body->SetForce(force)
  // body->SetTorque(torque)
  GazeboRosApiPlugin::WrenchBodyJob* wej = new GazeboRosApiPlugin::WrenchBodyJob;
  wej->body = body;
  wej->force = target_force;
  wej->torque = target_torque;
  wej->start_time = req.start_time;
#if GAZEBO_MAJOR_VERSION >= 8
  if (wej->start_time < ros::Time(world_->SimTime().Double()))
    wej->start_time = ros::Time(world_->SimTime().Double());
#else
  if (wej->start_time < ros::Time(world_->GetSimTime().Double()))
    wej->start_time = ros::Time(world_->GetSimTime().Double());
#endif
  wej->duration = req.duration;
  lock_.lock();
  wrench_body_jobs_.push_back(wej);
  lock_.unlock();

  res.success = true;
  res.status_message = "";
  return true;
}

void GazeboRosApiPlugin::wrenchBodySchedulerSlot()
{
  // MDMutex locks in case model is getting deleted, don't have to do this if we delete jobs first
  // boost::recursive_mutex::scoped_lock lock(*world->GetMDMutex());
  lock_.lock();
  for (std::vector<GazeboRosApiPlugin::WrenchBodyJob*>::iterator iter=wrench_body_jobs_.begin();iter!=wrench_body_jobs_.end();)
  {
    // check times and apply wrench if necessary
#if GAZEBO_MAJOR_VERSION >= 8
    ros::Time simTime = ros::Time(world_->SimTime().Double());
#else
    ros::Time simTime = ros::Time(world_->GetSimTime().Double());
#endif
    if (simTime >= (*iter)->start_time)
      if (simTime <= (*iter)->start_time+(*iter)->duration ||
          (*iter)->duration.toSec() < 0.0)
      {
        if ((*iter)->body) // if body exists
        {
          (*iter)->body->SetForce((*iter)->force);
          (*iter)->body->SetTorque((*iter)->torque);
        }
        else
          (*iter)->duration.fromSec(0.0); // mark for delete
      }

    if (simTime > (*iter)->start_time+(*iter)->duration &&
        (*iter)->duration.toSec() >= 0.0)
    {
      // remove from queue once expires
      delete (*iter);
      iter = wrench_body_jobs_.erase(iter);
    }
    else
      ++iter;
  }
  lock_.unlock();
}

void GazeboRosApiPlugin::forceJointSchedulerSlot()
{
  // MDMutex locks in case model is getting deleted, don't have to do this if we delete jobs first
  // boost::recursive_mutex::scoped_lock lock(*world->GetMDMutex());
  lock_.lock();
  for (std::vector<GazeboRosApiPlugin::ForceJointJob*>::iterator iter=force_joint_jobs_.begin();iter!=force_joint_jobs_.end();)
  {
    // check times and apply force if necessary
#if GAZEBO_MAJOR_VERSION >= 8
    ros::Time simTime = ros::Time(world_->SimTime().Double());
#else
    ros::Time simTime = ros::Time(world_->GetSimTime().Double());
#endif
    if (simTime >= (*iter)->start_time)
      if (simTime <= (*iter)->start_time+(*iter)->duration ||
          (*iter)->duration.toSec() < 0.0)
      {
        if ((*iter)->joint) // if joint exists
          (*iter)->joint->SetForce(0,(*iter)->force);
        else
          (*iter)->duration.fromSec(0.0); // mark for delete
      }

    if (simTime > (*iter)->start_time+(*iter)->duration &&
        (*iter)->duration.toSec() >= 0.0)
    {
      // remove from queue once expires
      iter = force_joint_jobs_.erase(iter);
    }
    else
      ++iter;
  }
  lock_.unlock();
}

void GazeboRosApiPlugin::publishSimTime(const boost::shared_ptr<gazebo::msgs::WorldStatistics const> &msg)
{
  ROS_ERROR_NAMED("api_plugin", "CLOCK2");
#if GAZEBO_MAJOR_VERSION >= 8
  gazebo::common::Time sim_time = world_->SimTime();
#else
  gazebo::common::Time sim_time = world_->GetSimTime();
#endif
  if (pub_clock_frequency_ > 0 && (sim_time - last_pub_clock_time_).Double() < 1.0/pub_clock_frequency_)
    return;

  gazebo::common::Time currentTime = gazebo::msgs::Convert( msg->sim_time() );
  rosgraph_msgs::Clock ros_time_;
  ros_time_.clock.fromSec(currentTime.Double());
  //  publish time to ros
  last_pub_clock_time_ = sim_time;
  pub_clock_.publish(ros_time_);
}
void GazeboRosApiPlugin::publishSimTime()
{
#if GAZEBO_MAJOR_VERSION >= 8
  gazebo::common::Time sim_time = world_->SimTime();
#else
  gazebo::common::Time sim_time = world_->GetSimTime();
#endif
  if (pub_clock_frequency_ > 0 && (sim_time - last_pub_clock_time_).Double() < 1.0/pub_clock_frequency_)
    return;

#if GAZEBO_MAJOR_VERSION >= 8
  gazebo::common::Time currentTime = world_->SimTime();
#else
  gazebo::common::Time currentTime = world_->GetSimTime();
#endif
  rosgraph_msgs::Clock ros_time_;
  ros_time_.clock.fromSec(currentTime.Double());
  //  publish time to ros
  last_pub_clock_time_ = sim_time;
  pub_clock_.publish(ros_time_);
}

void GazeboRosApiPlugin::publishLinkStates()
{
  gazebo_msgs::LinkStates link_states;

  // fill link_states
#if GAZEBO_MAJOR_VERSION >= 8
  for (unsigned int i = 0; i < world_->ModelCount(); i ++)
  {
    gazebo::physics::ModelPtr model = world_->ModelByIndex(i);
#else
  for (unsigned int i = 0; i < world_->GetModelCount(); i ++)
  {
    gazebo::physics::ModelPtr model = world_->GetModel(i);
#endif

    for (unsigned int j = 0 ; j < model->GetChildCount(); j ++)
    {
      gazebo::physics::LinkPtr body = boost::dynamic_pointer_cast<gazebo::physics::Link>(model->GetChild(j));

      if (body)
      {
        link_states.name.push_back(body->GetScopedName());
        geometry_msgs::Pose pose;
#if GAZEBO_MAJOR_VERSION >= 8
        ignition::math::Pose3d  body_pose = body->WorldPose(); // - myBody->GetCoMPose();
        ignition::math::Vector3d linear_vel  = body->WorldLinearVel();
        ignition::math::Vector3d angular_vel = body->WorldAngularVel();
#else
        ignition::math::Pose3d  body_pose = body->GetWorldPose().Ign(); // - myBody->GetCoMPose();
        ignition::math::Vector3d linear_vel  = body->GetWorldLinearVel().Ign();
        ignition::math::Vector3d angular_vel = body->GetWorldAngularVel().Ign();
#endif
        ignition::math::Vector3d pos = body_pose.Pos();
        ignition::math::Quaterniond rot = body_pose.Rot();
        pose.position.x = pos.X();
        pose.position.y = pos.Y();
        pose.position.z = pos.Z();
        pose.orientation.w = rot.W();
        pose.orientation.x = rot.X();
        pose.orientation.y = rot.Y();
        pose.orientation.z = rot.Z();
        link_states.pose.push_back(pose);
        geometry_msgs::Twist twist;
        twist.linear.x = linear_vel.X();
        twist.linear.y = linear_vel.Y();
        twist.linear.z = linear_vel.Z();
        twist.angular.x = angular_vel.X();
        twist.angular.y = angular_vel.Y();
        twist.angular.z = angular_vel.Z();
        link_states.twist.push_back(twist);
      }
    }
  }

  pub_link_states_.publish(link_states);
}

void GazeboRosApiPlugin::publishModelStates()
{
  gazebo_msgs::ModelStates model_states;

  // fill model_states
#if GAZEBO_MAJOR_VERSION >= 8
  for (unsigned int i = 0; i < world_->ModelCount(); i ++)
  {
    gazebo::physics::ModelPtr model = world_->ModelByIndex(i);
    ignition::math::Pose3d  model_pose = model->WorldPose(); // - myBody->GetCoMPose();
    ignition::math::Vector3d linear_vel  = model->WorldLinearVel();
    ignition::math::Vector3d angular_vel = model->WorldAngularVel();
#else
  for (unsigned int i = 0; i < world_->GetModelCount(); i ++)
  {
    gazebo::physics::ModelPtr model = world_->GetModel(i);
    ignition::math::Pose3d  model_pose = model->GetWorldPose().Ign(); // - myBody->GetCoMPose();
    ignition::math::Vector3d linear_vel  = model->GetWorldLinearVel().Ign();
    ignition::math::Vector3d angular_vel = model->GetWorldAngularVel().Ign();
#endif
    ignition::math::Vector3d pos = model_pose.Pos();
    ignition::math::Quaterniond rot = model_pose.Rot();
    geometry_msgs::Pose pose;
    pose.position.x = pos.X();
    pose.position.y = pos.Y();
    pose.position.z = pos.Z();
    pose.orientation.w = rot.W();
    pose.orientation.x = rot.X();
    pose.orientation.y = rot.Y();
    pose.orientation.z = rot.Z();
    model_states.pose.push_back(pose);
    model_states.name.push_back(model->GetName());
    geometry_msgs::Twist twist;
    twist.linear.x = linear_vel.X();
    twist.linear.y = linear_vel.Y();
    twist.linear.z = linear_vel.Z();
    twist.angular.x = angular_vel.X();
    twist.angular.y = angular_vel.Y();
    twist.angular.z = angular_vel.Z();
    model_states.twist.push_back(twist);
  }
  pub_model_states_.publish(model_states);
}

void GazeboRosApiPlugin::physicsReconfigureCallback(gazebo_ros::PhysicsConfig &config, uint32_t level)
{
  if (!physics_reconfigure_initialized_)
  {
    gazebo_msgs::GetPhysicsProperties srv;
    physics_reconfigure_get_client_.call(srv);

    config.time_step                   = srv.response.time_step;
    config.max_update_rate             = srv.response.max_update_rate;
    config.gravity_x                   = srv.response.gravity.x;
    config.gravity_y                   = srv.response.gravity.y;
    config.gravity_z                   = srv.response.gravity.z;
    config.auto_disable_bodies         = srv.response.ode_config.auto_disable_bodies;
    config.sor_pgs_precon_iters        = srv.response.ode_config.sor_pgs_precon_iters;
    config.sor_pgs_iters               = srv.response.ode_config.sor_pgs_iters;
    config.sor_pgs_rms_error_tol       = srv.response.ode_config.sor_pgs_rms_error_tol;
    config.sor_pgs_w                   = srv.response.ode_config.sor_pgs_w;
    config.contact_surface_layer       = srv.response.ode_config.contact_surface_layer;
    config.contact_max_correcting_vel  = srv.response.ode_config.contact_max_correcting_vel;
    config.cfm                         = srv.response.ode_config.cfm;
    config.erp                         = srv.response.ode_config.erp;
    config.max_contacts                = srv.response.ode_config.max_contacts;
    physics_reconfigure_initialized_ = true;
  }
  else
  {
    bool changed = false;
    gazebo_msgs::GetPhysicsProperties srv;
    physics_reconfigure_get_client_.call(srv);

    // check for changes
    if (config.time_step                      != srv.response.time_step)                                 changed = true;
    if (config.max_update_rate                != srv.response.max_update_rate)                           changed = true;
    if (config.gravity_x                      != srv.response.gravity.x)                                 changed = true;
    if (config.gravity_y                      != srv.response.gravity.y)                                 changed = true;
    if (config.gravity_z                      != srv.response.gravity.z)                                 changed = true;
    if (config.auto_disable_bodies            != srv.response.ode_config.auto_disable_bodies)            changed = true;
    if ((uint32_t)config.sor_pgs_precon_iters != srv.response.ode_config.sor_pgs_precon_iters)           changed = true;
    if ((uint32_t)config.sor_pgs_iters        != srv.response.ode_config.sor_pgs_iters)                  changed = true;
    if (config.sor_pgs_rms_error_tol          != srv.response.ode_config.sor_pgs_rms_error_tol)          changed = true;
    if (config.sor_pgs_w                      != srv.response.ode_config.sor_pgs_w)                      changed = true;
    if (config.contact_surface_layer          != srv.response.ode_config.contact_surface_layer)          changed = true;
    if (config.contact_max_correcting_vel     != srv.response.ode_config.contact_max_correcting_vel)     changed = true;
    if (config.cfm                            != srv.response.ode_config.cfm)                            changed = true;
    if (config.erp                            != srv.response.ode_config.erp)                            changed = true;
    if ((uint32_t)config.max_contacts         != srv.response.ode_config.max_contacts)                   changed = true;

    if (changed)
    {
      // pause simulation if requested
      gazebo_msgs::SetPhysicsProperties srv;
      srv.request.time_step                             = config.time_step                   ;
      srv.request.max_update_rate                       = config.max_update_rate             ;
      srv.request.gravity.x                             = config.gravity_x                   ;
      srv.request.gravity.y                             = config.gravity_y                   ;
      srv.request.gravity.z                             = config.gravity_z                   ;
      srv.request.ode_config.auto_disable_bodies        = config.auto_disable_bodies         ;
      srv.request.ode_config.sor_pgs_precon_iters       = config.sor_pgs_precon_iters        ;
      srv.request.ode_config.sor_pgs_iters              = config.sor_pgs_iters               ;
      srv.request.ode_config.sor_pgs_rms_error_tol      = config.sor_pgs_rms_error_tol       ;
      srv.request.ode_config.sor_pgs_w                  = config.sor_pgs_w                   ;
      srv.request.ode_config.contact_surface_layer      = config.contact_surface_layer       ;
      srv.request.ode_config.contact_max_correcting_vel = config.contact_max_correcting_vel  ;
      srv.request.ode_config.cfm                        = config.cfm                         ;
      srv.request.ode_config.erp                        = config.erp                         ;
      srv.request.ode_config.max_contacts               = config.max_contacts                ;
      physics_reconfigure_set_client_.call(srv);
      ROS_INFO_NAMED("api_plugin", "physics dynamics reconfigure update complete");
    }
    ROS_INFO_NAMED("api_plugin", "physics dynamics reconfigure complete");
  }
}

void GazeboRosApiPlugin::physicsReconfigureThread()
{
  physics_reconfigure_set_client_ = nh_->serviceClient<gazebo_msgs::SetPhysicsProperties>("set_physics_properties");
  physics_reconfigure_get_client_ = nh_->serviceClient<gazebo_msgs::GetPhysicsProperties>("get_physics_properties");

  // Wait until the rest of this plugin is loaded and the services are being offered
  physics_reconfigure_set_client_.waitForExistence();
  physics_reconfigure_get_client_.waitForExistence();

  physics_reconfigure_srv_.reset(new dynamic_reconfigure::Server<gazebo_ros::PhysicsConfig>());

  physics_reconfigure_callback_ = boost::bind(&GazeboRosApiPlugin::physicsReconfigureCallback, this, _1, _2);
  physics_reconfigure_srv_->setCallback(physics_reconfigure_callback_);

  ROS_INFO_NAMED("api_plugin", "Physics dynamic reconfigure ready.");
}

// Register this plugin with the simulator
GZ_REGISTER_SYSTEM_PLUGIN(GazeboRosApiPlugin)
}<|MERGE_RESOLUTION|>--- conflicted
+++ resolved
@@ -234,63 +234,6 @@
   pub_clock_ = nh_->advertise<rosgraph_msgs::Clock>("/clock",10);
 
   // Advertise more services on the custom queue
-<<<<<<< HEAD
-  std::string get_model_properties_service_name("get_model_properties");
-  ros::AdvertiseServiceOptions get_model_properties_aso =
-    ros::AdvertiseServiceOptions::create<gazebo_msgs::GetModelProperties>(
-                                                                          get_model_properties_service_name,
-                                                                          boost::bind(&GazeboRosApiPlugin::getModelProperties,this,_1,_2),
-                                                                          ros::VoidPtr(), &gazebo_queue_);
-  get_model_properties_service_ = nh_->advertiseService(get_model_properties_aso);
-
-  // Advertise more services on the custom queue
-  std::string get_world_properties_service_name("get_world_properties");
-  ros::AdvertiseServiceOptions get_world_properties_aso =
-    ros::AdvertiseServiceOptions::create<gazebo_msgs::GetWorldProperties>(
-                                                                          get_world_properties_service_name,
-                                                                          boost::bind(&GazeboRosApiPlugin::getWorldProperties,this,_1,_2),
-                                                                          ros::VoidPtr(), &gazebo_queue_);
-  get_world_properties_service_ = nh_->advertiseService(get_world_properties_aso);
-
-  // Advertise more services on the custom queue
-  std::string get_joint_properties_service_name("get_joint_properties");
-  ros::AdvertiseServiceOptions get_joint_properties_aso =
-    ros::AdvertiseServiceOptions::create<gazebo_msgs::GetJointProperties>(
-                                                                          get_joint_properties_service_name,
-                                                                          boost::bind(&GazeboRosApiPlugin::getJointProperties,this,_1,_2),
-                                                                          ros::VoidPtr(), &gazebo_queue_);
-  get_joint_properties_service_ = nh_->advertiseService(get_joint_properties_aso);
-
-  // Advertise more services on the custom queue
-  std::string get_link_properties_service_name("get_link_properties");
-  ros::AdvertiseServiceOptions get_link_properties_aso =
-    ros::AdvertiseServiceOptions::create<gazebo_msgs::GetLinkProperties>(
-                                                                         get_link_properties_service_name,
-                                                                         boost::bind(&GazeboRosApiPlugin::getLinkProperties,this,_1,_2),
-                                                                         ros::VoidPtr(), &gazebo_queue_);
-  get_link_properties_service_ = nh_->advertiseService(get_link_properties_aso);
-
-  // Advertise more services on the custom queue
-  std::string get_light_properties_service_name("get_light_properties");
-  ros::AdvertiseServiceOptions get_light_properties_aso =
-    ros::AdvertiseServiceOptions::create<gazebo_msgs::GetLightProperties>(
-                                                                          get_light_properties_service_name,
-                                                                          boost::bind(&GazeboRosApiPlugin::getLightProperties,this,_1,_2),
-                                                                          ros::VoidPtr(), &gazebo_queue_);
-  get_light_properties_service_ = nh_->advertiseService(get_light_properties_aso);
-
-  // Advertise more services on the custom queue
-  std::string set_light_properties_service_name("set_light_properties");
-  ros::AdvertiseServiceOptions set_light_properties_aso =
-    ros::AdvertiseServiceOptions::create<gazebo_msgs::SetLightProperties>(
-                                                                          set_light_properties_service_name,
-                                                                          boost::bind(&GazeboRosApiPlugin::setLightProperties,this,_1,_2),
-                                                                          ros::VoidPtr(), &gazebo_queue_);
-  set_light_properties_service_ = nh_->advertiseService(set_light_properties_aso);
-
-  // Advertise more services on the custom queue
-=======
->>>>>>> e395e5c9
   std::string get_physics_properties_service_name("get_physics_properties");
   ros::AdvertiseServiceOptions get_physics_properties_aso =
     ros::AdvertiseServiceOptions::create<gazebo_msgs::GetPhysicsProperties>(
@@ -336,18 +279,6 @@
   set_model_configuration_service_ = nh_->advertiseService(set_model_configuration_aso);
 
   // Advertise more services on the custom queue
-<<<<<<< HEAD
-  std::string set_joint_properties_service_name("set_joint_properties");
-  ros::AdvertiseServiceOptions set_joint_properties_aso =
-    ros::AdvertiseServiceOptions::create<gazebo_msgs::SetJointProperties>(
-                                                                          set_joint_properties_service_name,
-                                                                          boost::bind(&GazeboRosApiPlugin::setJointProperties,this,_1,_2),
-                                                                          ros::VoidPtr(), &gazebo_queue_);
-  set_joint_properties_service_ = nh_->advertiseService(set_joint_properties_aso);
-
-  // Advertise more services on the custom queue
-=======
->>>>>>> e395e5c9
   std::string apply_body_wrench_service_name("apply_body_wrench");
   ros::AdvertiseServiceOptions apply_body_wrench_aso =
     ros::AdvertiseServiceOptions::create<gazebo_msgs::ApplyBodyWrench>(
@@ -432,300 +363,6 @@
   }
 }
 
-<<<<<<< HEAD
-bool GazeboRosApiPlugin::getModelProperties(gazebo_msgs::GetModelProperties::Request &req,
-                                            gazebo_msgs::GetModelProperties::Response &res)
-{
-#if GAZEBO_MAJOR_VERSION >= 8
-  gazebo::physics::ModelPtr model = world_->ModelByName(req.model_name);
-#else
-  gazebo::physics::ModelPtr model = world_->GetModel(req.model_name);
-#endif
-  if (!model)
-  {
-    ROS_ERROR_NAMED("api_plugin", "GetModelProperties: model [%s] does not exist",req.model_name.c_str());
-    res.success = false;
-    res.status_message = "GetModelProperties: model does not exist";
-    return true;
-  }
-  else
-  {
-    // get model parent name
-    gazebo::physics::ModelPtr parent_model = boost::dynamic_pointer_cast<gazebo::physics::Model>(model->GetParent());
-    if (parent_model) res.parent_model_name = parent_model->GetName();
-
-    // get list of child bodies, geoms
-    res.body_names.clear();
-    res.geom_names.clear();
-    for (unsigned int i = 0 ; i < model->GetChildCount(); i ++)
-    {
-      gazebo::physics::LinkPtr body = boost::dynamic_pointer_cast<gazebo::physics::Link>(model->GetChild(i));
-      if (body)
-      {
-        res.body_names.push_back(body->GetName());
-        // get list of geoms
-        for (unsigned int j = 0; j < body->GetChildCount() ; j++)
-        {
-          gazebo::physics::CollisionPtr geom = boost::dynamic_pointer_cast<gazebo::physics::Collision>(body->GetChild(j));
-          if (geom)
-            res.geom_names.push_back(geom->GetName());
-        }
-      }
-    }
-
-    // get list of joints
-    res.joint_names.clear();
-
-    gazebo::physics::Joint_V joints = model->GetJoints();
-    for (unsigned int i=0;i< joints.size(); i++)
-      res.joint_names.push_back( joints[i]->GetName() );
-
-    // get children model names
-    res.child_model_names.clear();
-    for (unsigned int j = 0; j < model->GetChildCount(); j++)
-    {
-      gazebo::physics::ModelPtr child_model = boost::dynamic_pointer_cast<gazebo::physics::Model>(model->GetChild(j));
-      if (child_model)
-        res.child_model_names.push_back(child_model->GetName() );
-    }
-
-    // is model static
-    res.is_static = model->IsStatic();
-
-    res.success = true;
-    res.status_message = "GetModelProperties: got properties";
-    return true;
-  }
-  return true;
-}
-
-bool GazeboRosApiPlugin::getWorldProperties(gazebo_msgs::GetWorldProperties::Request &req,
-                                            gazebo_msgs::GetWorldProperties::Response &res)
-{
-  res.model_names.clear();
-#if GAZEBO_MAJOR_VERSION >= 8
-  res.sim_time = world_->SimTime().Double();
-  for (unsigned int i = 0; i < world_->ModelCount(); i ++)
-    res.model_names.push_back(world_->ModelByIndex(i)->GetName());
-#else
-  res.sim_time = world_->GetSimTime().Double();
-  for (unsigned int i = 0; i < world_->GetModelCount(); i ++)
-    res.model_names.push_back(world_->GetModel(i)->GetName());
-#endif
-  gzerr << "disablign rendering has not been implemented, rendering is always enabled\n";
-  res.rendering_enabled = true; //world->GetRenderEngineEnabled();
-  res.success = true;
-  res.status_message = "GetWorldProperties: got properties";
-  return true;
-}
-
-bool GazeboRosApiPlugin::getJointProperties(gazebo_msgs::GetJointProperties::Request &req,
-                                            gazebo_msgs::GetJointProperties::Response &res)
-{
-  gazebo::physics::JointPtr joint;
-#if GAZEBO_MAJOR_VERSION >= 8
-  for (unsigned int i = 0; i < world_->ModelCount(); i ++)
-  {
-    joint = world_->ModelByIndex(i)->GetJoint(req.joint_name);
-#else
-  for (unsigned int i = 0; i < world_->GetModelCount(); i ++)
-  {
-    joint = world_->GetModel(i)->GetJoint(req.joint_name);
-#endif
-    if (joint) break;
-  }
-
-  if (!joint)
-  {
-    res.success = false;
-    res.status_message = "GetJointProperties: joint not found";
-    return true;
-  }
-  else
-  {
-    /// @todo: FIXME
-    res.type = res.REVOLUTE;
-
-    res.damping.clear(); // to be added to gazebo
-    //res.damping.push_back(joint->GetDamping(0));
-
-    res.position.clear();
-#if GAZEBO_MAJOR_VERSION >= 8
-    res.position.push_back(joint->Position(0));
-#else
-    res.position.push_back(joint->GetAngle(0).Radian());
-#endif
-
-    res.rate.clear(); // use GetVelocity(i)
-    res.rate.push_back(joint->GetVelocity(0));
-
-    res.success = true;
-    res.status_message = "GetJointProperties: got properties";
-    return true;
-  }
-}
-
-bool GazeboRosApiPlugin::getLinkProperties(gazebo_msgs::GetLinkProperties::Request &req,
-                                           gazebo_msgs::GetLinkProperties::Response &res)
-{
-#if GAZEBO_MAJOR_VERSION >= 8
-  gazebo::physics::LinkPtr body = boost::dynamic_pointer_cast<gazebo::physics::Link>(world_->EntityByName(req.link_name));
-#else
-  gazebo::physics::LinkPtr body = boost::dynamic_pointer_cast<gazebo::physics::Link>(world_->GetEntity(req.link_name));
-#endif
-  if (!body)
-  {
-    res.success = false;
-    res.status_message = "GetLinkProperties: link not found, did you forget to scope the link by model name?";
-    return true;
-  }
-  else
-  {
-    /// @todo: validate
-    res.gravity_mode = body->GetGravityMode();
-
-    gazebo::physics::InertialPtr inertia = body->GetInertial();
-
-#if GAZEBO_MAJOR_VERSION >= 8
-    res.mass = body->GetInertial()->Mass();
-
-    res.ixx = inertia->IXX();
-    res.iyy = inertia->IYY();
-    res.izz = inertia->IZZ();
-    res.ixy = inertia->IXY();
-    res.ixz = inertia->IXZ();
-    res.iyz = inertia->IYZ();
-
-    ignition::math::Vector3d com = body->GetInertial()->CoG();
-#else
-    res.mass = body->GetInertial()->GetMass();
-
-    res.ixx = inertia->GetIXX();
-    res.iyy = inertia->GetIYY();
-    res.izz = inertia->GetIZZ();
-    res.ixy = inertia->GetIXY();
-    res.ixz = inertia->GetIXZ();
-    res.iyz = inertia->GetIYZ();
-
-    ignition::math::Vector3d com = body->GetInertial()->GetCoG().Ign();
-#endif
-    res.com.position.x = com.X();
-    res.com.position.y = com.Y();
-    res.com.position.z = com.Z();
-    res.com.orientation.x = 0; // @todo: gazebo do not support rotated inertia yet
-    res.com.orientation.y = 0;
-    res.com.orientation.z = 0;
-    res.com.orientation.w = 1;
-
-    res.success = true;
-    res.status_message = "GetLinkProperties: got properties";
-    return true;
-  }
-}
-
-bool GazeboRosApiPlugin::getLightProperties(gazebo_msgs::GetLightProperties::Request &req,
-                                               gazebo_msgs::GetLightProperties::Response &res)
-{
-#if GAZEBO_MAJOR_VERSION >= 8
-  gazebo::physics::LightPtr phy_light = world_->LightByName(req.light_name);
-#else
-  gazebo::physics::LightPtr phy_light = world_->Light(req.light_name);
-#endif
-
-  if (phy_light == NULL)
-  {
-      res.success = false;
-      res.status_message = "getLightProperties: Requested light " + req.light_name + " not found!";
-  }
-  else
-  {
-    gazebo::msgs::Light light;
-    phy_light->FillMsg(light);
-
-    res.diffuse.r = light.diffuse().r();
-    res.diffuse.g = light.diffuse().g();
-    res.diffuse.b = light.diffuse().b();
-    res.diffuse.a = light.diffuse().a();
-
-    res.attenuation_constant = light.attenuation_constant();
-    res.attenuation_linear = light.attenuation_linear();
-    res.attenuation_quadratic = light.attenuation_quadratic();
-
-    res.success = true;
-  }
-
-  return true;
-}
-
-bool GazeboRosApiPlugin::setLightProperties(gazebo_msgs::SetLightProperties::Request &req,
-                                               gazebo_msgs::SetLightProperties::Response &res)
-{
-#if GAZEBO_MAJOR_VERSION >= 8
-  gazebo::physics::LightPtr phy_light = world_->LightByName(req.light_name);
-#else
-  gazebo::physics::LightPtr phy_light = world_->Light(req.light_name);
-#endif
-
-  if (phy_light == NULL)
-  {
-    res.success = false;
-    res.status_message = "setLightProperties: Requested light " + req.light_name + " not found!";
-  }
-  else
-  {
-    gazebo::msgs::Light light;
-
-    phy_light->FillMsg(light);
-
-    light.mutable_diffuse()->set_r(req.diffuse.r);
-    light.mutable_diffuse()->set_g(req.diffuse.g);
-    light.mutable_diffuse()->set_b(req.diffuse.b);
-    light.mutable_diffuse()->set_a(req.diffuse.a);
-
-    light.set_attenuation_constant(req.attenuation_constant);
-    light.set_attenuation_linear(req.attenuation_linear);
-    light.set_attenuation_quadratic(req.attenuation_quadratic);
-
-    light_modify_pub_->Publish(light, true);
-
-    res.success = true;
-  }
-
-  return true;
-}
-
-bool GazeboRosApiPlugin::setLinkProperties(gazebo_msgs::SetLinkProperties::Request &req,
-                                           gazebo_msgs::SetLinkProperties::Response &res)
-{
-#if GAZEBO_MAJOR_VERSION >= 8
-  gazebo::physics::LinkPtr body = boost::dynamic_pointer_cast<gazebo::physics::Link>(world_->EntityByName(req.link_name));
-#else
-  gazebo::physics::LinkPtr body = boost::dynamic_pointer_cast<gazebo::physics::Link>(world_->GetEntity(req.link_name));
-#endif
-  if (!body)
-  {
-    res.success = false;
-    res.status_message = "SetLinkProperties: link not found, did you forget to scope the link by model name?";
-    return true;
-  }
-  else
-  {
-    gazebo::physics::InertialPtr mass = body->GetInertial();
-    // @todo: FIXME: add inertia matrix rotation to Gazebo
-    // mass.SetInertiaRotation(ignition::math::Quaterniondion(req.com.orientation.w,res.com.orientation.x,req.com.orientation.y req.com.orientation.z));
-    mass->SetCoG(ignition::math::Vector3d(req.com.position.x,req.com.position.y,req.com.position.z));
-    mass->SetInertiaMatrix(req.ixx,req.iyy,req.izz,req.ixy,req.ixz,req.iyz);
-    mass->SetMass(req.mass);
-    body->SetGravityMode(req.gravity_mode);
-    // @todo: mass change unverified
-    res.success = true;
-    res.status_message = "SetLinkProperties: properties set";
-    return true;
-  }
-}
-
-=======
->>>>>>> e395e5c9
 bool GazeboRosApiPlugin::setPhysicsProperties(gazebo_msgs::SetPhysicsProperties::Request &req,
                                               gazebo_msgs::SetPhysicsProperties::Response &res)
 {
@@ -825,61 +462,6 @@
   return res.success;
 }
 
-<<<<<<< HEAD
-bool GazeboRosApiPlugin::setJointProperties(gazebo_msgs::SetJointProperties::Request &req,
-                                            gazebo_msgs::SetJointProperties::Response &res)
-{
-  /// @todo: current settings only allows for setting of 1DOF joints (e.g. HingeJoint and SliderJoint) correctly.
-  gazebo::physics::JointPtr joint;
-#if GAZEBO_MAJOR_VERSION >= 8
-  for (unsigned int i = 0; i < world_->ModelCount(); i ++)
-  {
-    joint = world_->ModelByIndex(i)->GetJoint(req.joint_name);
-#else
-  for (unsigned int i = 0; i < world_->GetModelCount(); i ++)
-  {
-    joint = world_->GetModel(i)->GetJoint(req.joint_name);
-#endif
-    if (joint) break;
-  }
-
-  if (!joint)
-  {
-    res.success = false;
-    res.status_message = "SetJointProperties: joint not found";
-    return true;
-  }
-  else
-  {
-    for(unsigned int i=0;i< req.ode_joint_config.damping.size();i++)
-      joint->SetDamping(i,req.ode_joint_config.damping[i]);
-    for(unsigned int i=0;i< req.ode_joint_config.hiStop.size();i++)
-      joint->SetParam("hi_stop",i,req.ode_joint_config.hiStop[i]);
-    for(unsigned int i=0;i< req.ode_joint_config.loStop.size();i++)
-      joint->SetParam("lo_stop",i,req.ode_joint_config.loStop[i]);
-    for(unsigned int i=0;i< req.ode_joint_config.erp.size();i++)
-      joint->SetParam("erp",i,req.ode_joint_config.erp[i]);
-    for(unsigned int i=0;i< req.ode_joint_config.cfm.size();i++)
-      joint->SetParam("cfm",i,req.ode_joint_config.cfm[i]);
-    for(unsigned int i=0;i< req.ode_joint_config.stop_erp.size();i++)
-      joint->SetParam("stop_erp",i,req.ode_joint_config.stop_erp[i]);
-    for(unsigned int i=0;i< req.ode_joint_config.stop_cfm.size();i++)
-      joint->SetParam("stop_cfm",i,req.ode_joint_config.stop_cfm[i]);
-    for(unsigned int i=0;i< req.ode_joint_config.fudge_factor.size();i++)
-      joint->SetParam("fudge_factor",i,req.ode_joint_config.fudge_factor[i]);
-    for(unsigned int i=0;i< req.ode_joint_config.fmax.size();i++)
-      joint->SetParam("fmax",i,req.ode_joint_config.fmax[i]);
-    for(unsigned int i=0;i< req.ode_joint_config.vel.size();i++)
-      joint->SetParam("vel",i,req.ode_joint_config.vel[i]);
-
-    res.success = true;
-    res.status_message = "SetJointProperties: properties set";
-    return true;
-  }
-}
-
-=======
->>>>>>> e395e5c9
 bool GazeboRosApiPlugin::applyJointEffort(gazebo_msgs::ApplyJointEffort::Request &req,
                                           gazebo_msgs::ApplyJointEffort::Response &res)
 {
