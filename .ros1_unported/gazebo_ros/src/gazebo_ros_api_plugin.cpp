/*
 * Copyright 2013 Open Source Robotics Foundation
 *
 * Licensed under the Apache License, Version 2.0 (the "License");
 * you may not use this file except in compliance with the License.
 * You may obtain a copy of the License at
 *
 *     http://www.apache.org/licenses/LICENSE-2.0
 *
 * Unless required by applicable law or agreed to in writing, software
 * distributed under the License is distributed on an "AS IS" BASIS,
 * WITHOUT WARRANTIES OR CONDITIONS OF ANY KIND, either express or implied.
 * See the License for the specific language governing permissions and
 * limitations under the License.
 *
*/

/* Desc: External interfaces for Gazebo
 * Author: Nate Koenig, John Hsu, Dave Coleman
 * Date: Jun 10 2013
 */

#include <gazebo/common/Events.hh>
#include <gazebo/gazebo_config.h>
#include <gazebo_ros/gazebo_ros_api_plugin.h>

namespace gazebo
{

GazeboRosApiPlugin::GazeboRosApiPlugin() :
  world_created_(false),
  stop_(false),
  plugin_loaded_(false),
{
}

GazeboRosApiPlugin::~GazeboRosApiPlugin()
{
  ROS_DEBUG_STREAM_NAMED("api_plugin","GazeboRosApiPlugin Deconstructor start");

  // Unload the sigint event
  sigint_event_.reset();
  ROS_DEBUG_STREAM_NAMED("api_plugin","After sigint_event unload");

  // Don't attempt to unload this plugin if it was never loaded in the Load() function
  if(!plugin_loaded_)
  {
    ROS_DEBUG_STREAM_NAMED("api_plugin","Deconstructor skipped because never loaded");
    return;
  }

  // Disconnect slots
  load_gazebo_ros_api_plugin_event_.reset();
  time_update_event_.reset();
  ROS_DEBUG_STREAM_NAMED("api_plugin","Slots disconnected");

  // Stop the multi threaded ROS spinner
  async_ros_spin_->stop();
  ROS_DEBUG_STREAM_NAMED("api_plugin","Async ROS Spin Stopped");

  // Shutdown the ROS node
  nh_->shutdown();
  ROS_DEBUG_STREAM_NAMED("api_plugin","Node Handle Shutdown");

  // Shutdown ROS queue
  gazebo_callback_queue_thread_->join();
  ROS_DEBUG_STREAM_NAMED("api_plugin","Callback Queue Joined");

<<<<<<< HEAD
  // Delete Force and Wrench Jobs
  lock_.lock();
  for (std::vector<GazeboRosApiPlugin::ForceJointJob*>::iterator iter=force_joint_jobs_.begin();iter!=force_joint_jobs_.end();)
  {
    delete (*iter);
    iter = force_joint_jobs_.erase(iter);
  }
  force_joint_jobs_.clear();
  ROS_DEBUG_STREAM_NAMED("api_plugin","ForceJointJobs deleted");
  for (std::vector<GazeboRosApiPlugin::WrenchBodyJob*>::iterator iter=wrench_body_jobs_.begin();iter!=wrench_body_jobs_.end();)
  {
    delete (*iter);
    iter = wrench_body_jobs_.erase(iter);
  }
  wrench_body_jobs_.clear();
  lock_.unlock();
  ROS_DEBUG_STREAM_NAMED("api_plugin","WrenchBodyJobs deleted");
=======
  // Physics Dynamic Reconfigure
  physics_reconfigure_thread_->join();
  ROS_DEBUG_STREAM_NAMED("api_plugin","Physics reconfigure joined");
>>>>>>> 3df4a45d

  ROS_DEBUG_STREAM_NAMED("api_plugin","Unloaded");
}

void GazeboRosApiPlugin::shutdownSignal()
{
  ROS_DEBUG_STREAM_NAMED("api_plugin","shutdownSignal() recieved");
  stop_ = true;
}

void GazeboRosApiPlugin::Load(int argc, char** argv)
{
  ROS_DEBUG_STREAM_NAMED("api_plugin","Load");

  // connect to sigint event
  sigint_event_ = gazebo::event::Events::ConnectSigInt(boost::bind(&GazeboRosApiPlugin::shutdownSignal,this));

  // setup ros related
  if (!ros::isInitialized())
    ros::init(argc,argv,"gazebo",ros::init_options::NoSigintHandler);
  else
    ROS_ERROR_NAMED("api_plugin", "Something other than this gazebo_ros_api plugin started ros::init(...), command line arguments may not be parsed properly.");

  // check if the ros master is available - required
  while(!ros::master::check())
  {
    ROS_WARN_STREAM_NAMED("api_plugin","No ROS master - start roscore to continue...");
    // wait 0.5 second
    usleep(500*1000); // can't use ROS Time here b/c node handle is not yet initialized

    if(stop_)
    {
      ROS_WARN_STREAM_NAMED("api_plugin","Canceled loading Gazebo ROS API plugin by sigint event");
      return;
    }
  }

  nh_.reset(new ros::NodeHandle("~")); // advertise topics and services in this node's namespace

  // Built-in multi-threaded ROS spinning
  async_ros_spin_.reset(new ros::AsyncSpinner(0)); // will use a thread for each CPU core
  async_ros_spin_->start();

  /// \brief setup custom callback queue
  gazebo_callback_queue_thread_.reset(new boost::thread( &GazeboRosApiPlugin::gazeboQueueThread, this) );

  // below needs the world to be created first
  load_gazebo_ros_api_plugin_event_ = gazebo::event::Events::ConnectWorldCreated(boost::bind(&GazeboRosApiPlugin::loadGazeboRosApiPlugin,this,_1));

  plugin_loaded_ = true;
  ROS_INFO_NAMED("api_plugin", "Finished loading Gazebo ROS API Plugin.");
}

void GazeboRosApiPlugin::loadGazeboRosApiPlugin(std::string world_name)
{
  // make sure things are only called once
  lock_.lock();
  if (world_created_)
  {
    lock_.unlock();
    return;
  }

  // set flag to true and load this plugin
  world_created_ = true;
  lock_.unlock();

  world_ = gazebo::physics::get_world(world_name);
  if (!world_)
  {
    //ROS_ERROR_NAMED("api_plugin", "world name: [%s]",world->Name().c_str());
    // connect helper function to signal for scheduling torque/forces, etc
    ROS_FATAL_NAMED("api_plugin", "cannot load gazebo ros api server plugin, physics::get_world() fails to return world");
    return;
  }

  gazebonode_ = gazebo::transport::NodePtr(new gazebo::transport::Node());
  gazebonode_->Init(world_name);
}

void GazeboRosApiPlugin::gazeboQueueThread()
{
  static const double timeout = 0.001;
  while (nh_->ok())
  {
    gazebo_queue_.callAvailable(ros::WallDuration(timeout));
  }
}

void GazeboRosApiPlugin::advertiseServices()
{
  // Advertise more services on the custom queue
  std::string set_model_configuration_service_name("set_model_configuration");
  ros::AdvertiseServiceOptions set_model_configuration_aso =
    ros::AdvertiseServiceOptions::create<gazebo_msgs::SetModelConfiguration>(
                                                                             set_model_configuration_service_name,
                                                                             boost::bind(&GazeboRosApiPlugin::setModelConfiguration,this,_1,_2),
                                                                             ros::VoidPtr(), &gazebo_queue_);
  set_model_configuration_service_ = nh_->advertiseService(set_model_configuration_aso);
}

<<<<<<< HEAD
bool GazeboRosApiPlugin::applyJointEffort(gazebo_msgs::ApplyJointEffort::Request &req,
                                          gazebo_msgs::ApplyJointEffort::Response &res)
{
  gazebo::physics::JointPtr joint;
#if GAZEBO_MAJOR_VERSION >= 8
  for (unsigned int i = 0; i < world_->ModelCount(); i ++)
  {
    joint = world_->ModelByIndex(i)->GetJoint(req.joint_name);
#else
  for (unsigned int i = 0; i < world_->GetModelCount(); i ++)
  {
    joint = world_->GetModel(i)->GetJoint(req.joint_name);
#endif
    if (joint)
    {
      GazeboRosApiPlugin::ForceJointJob* fjj = new GazeboRosApiPlugin::ForceJointJob;
      fjj->joint = joint;
      fjj->force = req.effort;
      fjj->start_time = req.start_time;
#if GAZEBO_MAJOR_VERSION >= 8
      if (fjj->start_time < ros::Time(world_->SimTime().Double()))
        fjj->start_time = ros::Time(world_->SimTime().Double());
#else
      if (fjj->start_time < ros::Time(world_->GetSimTime().Double()))
        fjj->start_time = ros::Time(world_->GetSimTime().Double());
#endif
      fjj->duration = req.duration;
      lock_.lock();
      force_joint_jobs_.push_back(fjj);
      lock_.unlock();

      res.success = true;
      res.status_message = "ApplyJointEffort: effort set";
      return true;
    }
  }

  res.success = false;
  res.status_message = "ApplyJointEffort: joint not found";
  return true;
}

bool GazeboRosApiPlugin::clearJointForces(gazebo_msgs::JointRequest::Request &req,
                                          gazebo_msgs::JointRequest::Response &res)
{
  return clearJointForces(req.joint_name);
}
bool GazeboRosApiPlugin::clearJointForces(std::string joint_name)
{
  bool search = true;
  lock_.lock();
  while(search)
  {
    search = false;
    for (std::vector<GazeboRosApiPlugin::ForceJointJob*>::iterator iter=force_joint_jobs_.begin();iter!=force_joint_jobs_.end();++iter)
    {
      if ((*iter)->joint->GetName() == joint_name)
      {
        // found one, search through again
        search = true;
        delete (*iter);
        force_joint_jobs_.erase(iter);
        break;
      }
    }
  }
  lock_.unlock();
  return true;
}

bool GazeboRosApiPlugin::clearBodyWrenches(gazebo_msgs::BodyRequest::Request &req,
                                           gazebo_msgs::BodyRequest::Response &res)
{
  return clearBodyWrenches(req.body_name);
}
bool GazeboRosApiPlugin::clearBodyWrenches(std::string body_name)
{
  bool search = true;
  lock_.lock();
  while(search)
  {
    search = false;
    for (std::vector<GazeboRosApiPlugin::WrenchBodyJob*>::iterator iter=wrench_body_jobs_.begin();iter!=wrench_body_jobs_.end();++iter)
    {
      //ROS_ERROR_NAMED("api_plugin", "search %s %s",(*iter)->body->GetScopedName().c_str(), body_name.c_str());
      if ((*iter)->body->GetScopedName() == body_name)
      {
        // found one, search through again
        search = true;
        delete (*iter);
        wrench_body_jobs_.erase(iter);
        break;
      }
    }
  }
  lock_.unlock();
  return true;
=======
bool GazeboRosApiPlugin::setPhysicsProperties(gazebo_msgs::SetPhysicsProperties::Request &req,
                                              gazebo_msgs::SetPhysicsProperties::Response &res)
{
  // pause simulation if requested
  bool is_paused = world_->IsPaused();
  world_->SetPaused(true);
  world_->SetGravity(ignition::math::Vector3d(req.gravity.x,req.gravity.y,req.gravity.z));

  // supported updates
#if GAZEBO_MAJOR_VERSION >= 8
  gazebo::physics::PhysicsEnginePtr pe = (world_->Physics());
#else
  gazebo::physics::PhysicsEnginePtr pe = (world_->GetPhysicsEngine());
#endif
  pe->SetMaxStepSize(req.time_step);
  pe->SetRealTimeUpdateRate(req.max_update_rate);

  if (pe->GetType() == "ode")
  {
    // stuff only works in ODE right now
    pe->SetAutoDisableFlag(req.ode_config.auto_disable_bodies);
    pe->SetParam("precon_iters", int(req.ode_config.sor_pgs_precon_iters));
    pe->SetParam("iters", int(req.ode_config.sor_pgs_iters));
    pe->SetParam("sor", req.ode_config.sor_pgs_w);
    pe->SetParam("cfm", req.ode_config.cfm);
    pe->SetParam("erp", req.ode_config.erp);
    pe->SetParam("contact_surface_layer",
        req.ode_config.contact_surface_layer);
    pe->SetParam("contact_max_correcting_vel",
        req.ode_config.contact_max_correcting_vel);
    pe->SetParam("max_contacts", int(req.ode_config.max_contacts));

    world_->SetPaused(is_paused);

    res.success = true;
    res.status_message = "physics engine updated";
  }
  else
  {
    /// \TODO: add support for simbody, dart and bullet physics properties.
    ROS_ERROR_NAMED("api_plugin", "ROS set_physics_properties service call does not yet support physics engine [%s].", pe->GetType().c_str());
    res.success = false;
    res.status_message = "Physics engine [" + pe->GetType() + "]: set_physics_properties not supported.";
  }
  return res.success;
}

bool GazeboRosApiPlugin::getPhysicsProperties(gazebo_msgs::GetPhysicsProperties::Request &req,
                                              gazebo_msgs::GetPhysicsProperties::Response &res)
{
  // supported updates
#if GAZEBO_MAJOR_VERSION >= 8
  gazebo::physics::PhysicsEnginePtr pe = (world_->Physics());
#else
  gazebo::physics::PhysicsEnginePtr pe = (world_->GetPhysicsEngine());
#endif
  res.time_step = pe->GetMaxStepSize();
  res.pause = world_->IsPaused();
  res.max_update_rate = pe->GetRealTimeUpdateRate();
  ignition::math::Vector3d gravity = world_->Gravity();
  res.gravity.x = gravity.X();
  res.gravity.y = gravity.Y();
  res.gravity.z = gravity.Z();

  // stuff only works in ODE right now
  if (pe->GetType() == "ode")
  {
    res.ode_config.auto_disable_bodies =
      pe->GetAutoDisableFlag();
    res.ode_config.sor_pgs_precon_iters = boost::any_cast<int>(
      pe->GetParam("precon_iters"));
    res.ode_config.sor_pgs_iters = boost::any_cast<int>(
        pe->GetParam("iters"));
    res.ode_config.sor_pgs_w = boost::any_cast<double>(
        pe->GetParam("sor"));
    res.ode_config.contact_surface_layer = boost::any_cast<double>(
      pe->GetParam("contact_surface_layer"));
    res.ode_config.contact_max_correcting_vel = boost::any_cast<double>(
      pe->GetParam("contact_max_correcting_vel"));
    res.ode_config.cfm = boost::any_cast<double>(
        pe->GetParam("cfm"));
    res.ode_config.erp = boost::any_cast<double>(
        pe->GetParam("erp"));
    res.ode_config.max_contacts = boost::any_cast<int>(
      pe->GetParam("max_contacts"));

    res.success = true;
    res.status_message = "GetPhysicsProperties: got properties";
  }
  else
  {
    /// \TODO: add support for simbody, dart and bullet physics properties.
    ROS_ERROR_NAMED("api_plugin", "ROS get_physics_properties service call does not yet support physics engine [%s].", pe->GetType().c_str());
    res.success = false;
    res.status_message = "Physics engine [" + pe->GetType() + "]: get_physics_properties not supported.";
  }
  return res.success;
>>>>>>> 3df4a45d
}

bool GazeboRosApiPlugin::setModelConfiguration(gazebo_msgs::SetModelConfiguration::Request &req,
                                               gazebo_msgs::SetModelConfiguration::Response &res)
{
  std::string gazebo_model_name = req.model_name;

  // search for model with name
#if GAZEBO_MAJOR_VERSION >= 8
  gazebo::physics::ModelPtr gazebo_model = world_->ModelByName(req.model_name);
#else
  gazebo::physics::ModelPtr gazebo_model = world_->GetModel(req.model_name);
#endif
  if (!gazebo_model)
  {
    ROS_ERROR_NAMED("api_plugin", "SetModelConfiguration: model [%s] does not exist",gazebo_model_name.c_str());
    res.success = false;
    res.status_message = "SetModelConfiguration: model does not exist";
    return true;
  }

  if (req.joint_names.size() == req.joint_positions.size())
  {
    std::map<std::string, double> joint_position_map;
    for (unsigned int i = 0; i < req.joint_names.size(); i++)
    {
      joint_position_map[req.joint_names[i]] = req.joint_positions[i];
    }

    // make the service call to pause gazebo
    bool is_paused = world_->IsPaused();
    if (!is_paused) world_->SetPaused(true);

    gazebo_model->SetJointPositions(joint_position_map);

    // resume paused state before this call
    world_->SetPaused(is_paused);

    res.success = true;
    res.status_message = "SetModelConfiguration: success";
    return true;
  }
  else
  {
    res.success = false;
    res.status_message = "SetModelConfiguration: joint name and position list have different lengths";
    return true;
  }
}

<<<<<<< HEAD
void GazeboRosApiPlugin::transformWrench( ignition::math::Vector3d &target_force, ignition::math::Vector3d &target_torque,
                                          const ignition::math::Vector3d &reference_force,
                                          const ignition::math::Vector3d &reference_torque,
                                          const ignition::math::Pose3d &target_to_reference )
{
  // rotate force into target frame
  target_force = target_to_reference.Rot().RotateVector(reference_force);
  // rotate torque into target frame
  target_torque = target_to_reference.Rot().RotateVector(reference_torque);

  // target force is the refence force rotated by the target->reference transform
  target_torque = target_torque + target_to_reference.Pos().Cross(target_force);
}

bool GazeboRosApiPlugin::applyBodyWrench(gazebo_msgs::ApplyBodyWrench::Request &req,
                                         gazebo_msgs::ApplyBodyWrench::Response &res)
{
#if GAZEBO_MAJOR_VERSION >= 8
  gazebo::physics::LinkPtr body = boost::dynamic_pointer_cast<gazebo::physics::Link>(world_->EntityByName(req.body_name));
  gazebo::physics::EntityPtr frame = world_->EntityByName(req.reference_frame);
#else
  gazebo::physics::LinkPtr body = boost::dynamic_pointer_cast<gazebo::physics::Link>(world_->GetEntity(req.body_name));
  gazebo::physics::EntityPtr frame = world_->GetEntity(req.reference_frame);
#endif
  if (!body)
  {
    ROS_ERROR_NAMED("api_plugin", "ApplyBodyWrench: body [%s] does not exist",req.body_name.c_str());
    res.success = false;
    res.status_message = "ApplyBodyWrench: body does not exist";
    return true;
  }

  // target wrench
  ignition::math::Vector3d reference_force(req.wrench.force.x,req.wrench.force.y,req.wrench.force.z);
  ignition::math::Vector3d reference_torque(req.wrench.torque.x,req.wrench.torque.y,req.wrench.torque.z);
  ignition::math::Vector3d reference_point(req.reference_point.x,req.reference_point.y,req.reference_point.z);

  ignition::math::Vector3d target_force;
  ignition::math::Vector3d target_torque;

  /// shift wrench to body frame if a non-zero reference point is given
  ///   @todo: to be more general, should we make the reference point a reference pose?
  reference_torque = reference_torque + reference_point.Cross(reference_force);

  /// @todo: FIXME map is really wrong, need to use tf here somehow
  if (frame)
  {
    // get reference frame (body/model(body)) pose and
    // transform target pose to absolute world frame
    // @todo: need to modify wrench (target force and torque by frame)
    //        transform wrench from reference_point in reference_frame
    //        into the reference frame of the body
    //        first, translate by reference point to the body frame
#if GAZEBO_MAJOR_VERSION >= 8
    ignition::math::Pose3d framePose = frame->WorldPose();
    ignition::math::Pose3d bodyPose = body->WorldPose();
#else
    ignition::math::Pose3d framePose = frame->GetWorldPose().Ign();
    ignition::math::Pose3d bodyPose = body->GetWorldPose().Ign();
#endif
    ignition::math::Pose3d target_to_reference = framePose - bodyPose;
    ROS_DEBUG_NAMED("api_plugin", "reference frame for applied wrench: [%f %f %f, %f %f %f]-[%f %f %f, %f %f %f]=[%f %f %f, %f %f %f]",
              bodyPose.Pos().X(),
              bodyPose.Pos().Y(),
              bodyPose.Pos().Z(),
              bodyPose.Rot().Euler().X(),
              bodyPose.Rot().Euler().Y(),
              bodyPose.Rot().Euler().Z(),
              framePose.Pos().X(),
              framePose.Pos().Y(),
              framePose.Pos().Z(),
              framePose.Rot().Euler().X(),
              framePose.Rot().Euler().Y(),
              framePose.Rot().Euler().Z(),
              target_to_reference.Pos().X(),
              target_to_reference.Pos().Y(),
              target_to_reference.Pos().Z(),
              target_to_reference.Rot().Euler().X(),
              target_to_reference.Rot().Euler().Y(),
              target_to_reference.Rot().Euler().Z()
              );
    transformWrench(target_force, target_torque, reference_force, reference_torque, target_to_reference);
    ROS_ERROR_NAMED("api_plugin", "wrench defined as [%s]:[%f %f %f, %f %f %f] --> applied as [%s]:[%f %f %f, %f %f %f]",
              frame->GetName().c_str(),
              reference_force.X(),
              reference_force.Y(),
              reference_force.Z(),
              reference_torque.X(),
              reference_torque.Y(),
              reference_torque.Z(),
              body->GetName().c_str(),
              target_force.X(),
              target_force.Y(),
              target_force.Z(),
              target_torque.X(),
              target_torque.Y(),
              target_torque.Z()
              );

  }
  else if (req.reference_frame == "" || req.reference_frame == "world" || req.reference_frame == "map" || req.reference_frame == "/map")
  {
    ROS_INFO_NAMED("api_plugin", "ApplyBodyWrench: reference_frame is empty/world/map, using inertial frame, transferring from body relative to inertial frame");
    // FIXME: transfer to inertial frame
#if GAZEBO_MAJOR_VERSION >= 8
    ignition::math::Pose3d target_to_reference = body->WorldPose();
#else
    ignition::math::Pose3d target_to_reference = body->GetWorldPose().Ign();
#endif
    target_force = reference_force;
    target_torque = reference_torque;

  }
  else
  {
    ROS_ERROR_NAMED("api_plugin", "ApplyBodyWrench: reference_frame is not a valid entity name");
    res.success = false;
    res.status_message = "ApplyBodyWrench: reference_frame not found";
    return true;
  }

  // apply wrench
  // schedule a job to do below at appropriate times:
  // body->SetForce(force)
  // body->SetTorque(torque)
  GazeboRosApiPlugin::WrenchBodyJob* wej = new GazeboRosApiPlugin::WrenchBodyJob;
  wej->body = body;
  wej->force = target_force;
  wej->torque = target_torque;
  wej->start_time = req.start_time;
#if GAZEBO_MAJOR_VERSION >= 8
  if (wej->start_time < ros::Time(world_->SimTime().Double()))
    wej->start_time = ros::Time(world_->SimTime().Double());
#else
  if (wej->start_time < ros::Time(world_->GetSimTime().Double()))
    wej->start_time = ros::Time(world_->GetSimTime().Double());
#endif
  wej->duration = req.duration;
  lock_.lock();
  wrench_body_jobs_.push_back(wej);
  lock_.unlock();

  res.success = true;
  res.status_message = "";
  return true;
}

void GazeboRosApiPlugin::wrenchBodySchedulerSlot()
{
  // MDMutex locks in case model is getting deleted, don't have to do this if we delete jobs first
  // boost::recursive_mutex::scoped_lock lock(*world->GetMDMutex());
  lock_.lock();
  for (std::vector<GazeboRosApiPlugin::WrenchBodyJob*>::iterator iter=wrench_body_jobs_.begin();iter!=wrench_body_jobs_.end();)
  {
    // check times and apply wrench if necessary
#if GAZEBO_MAJOR_VERSION >= 8
    ros::Time simTime = ros::Time(world_->SimTime().Double());
#else
    ros::Time simTime = ros::Time(world_->GetSimTime().Double());
#endif
    if (simTime >= (*iter)->start_time)
      if (simTime <= (*iter)->start_time+(*iter)->duration ||
          (*iter)->duration.toSec() < 0.0)
      {
        if ((*iter)->body) // if body exists
        {
          (*iter)->body->SetForce((*iter)->force);
          (*iter)->body->SetTorque((*iter)->torque);
        }
        else
          (*iter)->duration.fromSec(0.0); // mark for delete
      }

    if (simTime > (*iter)->start_time+(*iter)->duration &&
        (*iter)->duration.toSec() >= 0.0)
    {
      // remove from queue once expires
      delete (*iter);
      iter = wrench_body_jobs_.erase(iter);
    }
    else
      ++iter;
  }
  lock_.unlock();
}

void GazeboRosApiPlugin::forceJointSchedulerSlot()
{
  // MDMutex locks in case model is getting deleted, don't have to do this if we delete jobs first
  // boost::recursive_mutex::scoped_lock lock(*world->GetMDMutex());
  lock_.lock();
  for (std::vector<GazeboRosApiPlugin::ForceJointJob*>::iterator iter=force_joint_jobs_.begin();iter!=force_joint_jobs_.end();)
  {
    // check times and apply force if necessary
#if GAZEBO_MAJOR_VERSION >= 8
    ros::Time simTime = ros::Time(world_->SimTime().Double());
#else
    ros::Time simTime = ros::Time(world_->GetSimTime().Double());
#endif
    if (simTime >= (*iter)->start_time)
      if (simTime <= (*iter)->start_time+(*iter)->duration ||
          (*iter)->duration.toSec() < 0.0)
      {
        if ((*iter)->joint) // if joint exists
          (*iter)->joint->SetForce(0,(*iter)->force);
        else
          (*iter)->duration.fromSec(0.0); // mark for delete
      }

    if (simTime > (*iter)->start_time+(*iter)->duration &&
        (*iter)->duration.toSec() >= 0.0)
    {
      // remove from queue once expires
      iter = force_joint_jobs_.erase(iter);
    }
    else
      ++iter;
  }
  lock_.unlock();
}

void GazeboRosApiPlugin::publishSimTime(const boost::shared_ptr<gazebo::msgs::WorldStatistics const> &msg)
{
  ROS_ERROR_NAMED("api_plugin", "CLOCK2");
#if GAZEBO_MAJOR_VERSION >= 8
  gazebo::common::Time sim_time = world_->SimTime();
#else
  gazebo::common::Time sim_time = world_->GetSimTime();
#endif
  if (pub_clock_frequency_ > 0 && (sim_time - last_pub_clock_time_).Double() < 1.0/pub_clock_frequency_)
    return;

  gazebo::common::Time currentTime = gazebo::msgs::Convert( msg->sim_time() );
  rosgraph_msgs::Clock ros_time_;
  ros_time_.clock.fromSec(currentTime.Double());
  //  publish time to ros
  last_pub_clock_time_ = sim_time;
  pub_clock_.publish(ros_time_);
}
void GazeboRosApiPlugin::publishSimTime()
{
#if GAZEBO_MAJOR_VERSION >= 8
  gazebo::common::Time sim_time = world_->SimTime();
#else
  gazebo::common::Time sim_time = world_->GetSimTime();
#endif
  if (pub_clock_frequency_ > 0 && (sim_time - last_pub_clock_time_).Double() < 1.0/pub_clock_frequency_)
    return;

#if GAZEBO_MAJOR_VERSION >= 8
  gazebo::common::Time currentTime = world_->SimTime();
#else
  gazebo::common::Time currentTime = world_->GetSimTime();
#endif
  rosgraph_msgs::Clock ros_time_;
  ros_time_.clock.fromSec(currentTime.Double());
  //  publish time to ros
  last_pub_clock_time_ = sim_time;
  pub_clock_.publish(ros_time_);
=======
void GazeboRosApiPlugin::physicsReconfigureCallback(gazebo_ros::PhysicsConfig &config, uint32_t level)
{
  if (!physics_reconfigure_initialized_)
  {
    gazebo_msgs::GetPhysicsProperties srv;
    physics_reconfigure_get_client_.call(srv);

    config.time_step                   = srv.response.time_step;
    config.max_update_rate             = srv.response.max_update_rate;
    config.gravity_x                   = srv.response.gravity.x;
    config.gravity_y                   = srv.response.gravity.y;
    config.gravity_z                   = srv.response.gravity.z;
    config.auto_disable_bodies         = srv.response.ode_config.auto_disable_bodies;
    config.sor_pgs_precon_iters        = srv.response.ode_config.sor_pgs_precon_iters;
    config.sor_pgs_iters               = srv.response.ode_config.sor_pgs_iters;
    config.sor_pgs_rms_error_tol       = srv.response.ode_config.sor_pgs_rms_error_tol;
    config.sor_pgs_w                   = srv.response.ode_config.sor_pgs_w;
    config.contact_surface_layer       = srv.response.ode_config.contact_surface_layer;
    config.contact_max_correcting_vel  = srv.response.ode_config.contact_max_correcting_vel;
    config.cfm                         = srv.response.ode_config.cfm;
    config.erp                         = srv.response.ode_config.erp;
    config.max_contacts                = srv.response.ode_config.max_contacts;
    physics_reconfigure_initialized_ = true;
  }
  else
  {
    bool changed = false;
    gazebo_msgs::GetPhysicsProperties srv;
    physics_reconfigure_get_client_.call(srv);

    // check for changes
    if (config.time_step                      != srv.response.time_step)                                 changed = true;
    if (config.max_update_rate                != srv.response.max_update_rate)                           changed = true;
    if (config.gravity_x                      != srv.response.gravity.x)                                 changed = true;
    if (config.gravity_y                      != srv.response.gravity.y)                                 changed = true;
    if (config.gravity_z                      != srv.response.gravity.z)                                 changed = true;
    if (config.auto_disable_bodies            != srv.response.ode_config.auto_disable_bodies)            changed = true;
    if ((uint32_t)config.sor_pgs_precon_iters != srv.response.ode_config.sor_pgs_precon_iters)           changed = true;
    if ((uint32_t)config.sor_pgs_iters        != srv.response.ode_config.sor_pgs_iters)                  changed = true;
    if (config.sor_pgs_rms_error_tol          != srv.response.ode_config.sor_pgs_rms_error_tol)          changed = true;
    if (config.sor_pgs_w                      != srv.response.ode_config.sor_pgs_w)                      changed = true;
    if (config.contact_surface_layer          != srv.response.ode_config.contact_surface_layer)          changed = true;
    if (config.contact_max_correcting_vel     != srv.response.ode_config.contact_max_correcting_vel)     changed = true;
    if (config.cfm                            != srv.response.ode_config.cfm)                            changed = true;
    if (config.erp                            != srv.response.ode_config.erp)                            changed = true;
    if ((uint32_t)config.max_contacts         != srv.response.ode_config.max_contacts)                   changed = true;

    if (changed)
    {
      // pause simulation if requested
      gazebo_msgs::SetPhysicsProperties srv;
      srv.request.time_step                             = config.time_step                   ;
      srv.request.max_update_rate                       = config.max_update_rate             ;
      srv.request.gravity.x                             = config.gravity_x                   ;
      srv.request.gravity.y                             = config.gravity_y                   ;
      srv.request.gravity.z                             = config.gravity_z                   ;
      srv.request.ode_config.auto_disable_bodies        = config.auto_disable_bodies         ;
      srv.request.ode_config.sor_pgs_precon_iters       = config.sor_pgs_precon_iters        ;
      srv.request.ode_config.sor_pgs_iters              = config.sor_pgs_iters               ;
      srv.request.ode_config.sor_pgs_rms_error_tol      = config.sor_pgs_rms_error_tol       ;
      srv.request.ode_config.sor_pgs_w                  = config.sor_pgs_w                   ;
      srv.request.ode_config.contact_surface_layer      = config.contact_surface_layer       ;
      srv.request.ode_config.contact_max_correcting_vel = config.contact_max_correcting_vel  ;
      srv.request.ode_config.cfm                        = config.cfm                         ;
      srv.request.ode_config.erp                        = config.erp                         ;
      srv.request.ode_config.max_contacts               = config.max_contacts                ;
      physics_reconfigure_set_client_.call(srv);
      ROS_INFO_NAMED("api_plugin", "physics dynamics reconfigure update complete");
    }
    ROS_INFO_NAMED("api_plugin", "physics dynamics reconfigure complete");
  }
}

void GazeboRosApiPlugin::physicsReconfigureThread()
{
  physics_reconfigure_set_client_ = nh_->serviceClient<gazebo_msgs::SetPhysicsProperties>("set_physics_properties");
  physics_reconfigure_get_client_ = nh_->serviceClient<gazebo_msgs::GetPhysicsProperties>("get_physics_properties");

  // Wait until the rest of this plugin is loaded and the services are being offered
  physics_reconfigure_set_client_.waitForExistence();
  physics_reconfigure_get_client_.waitForExistence();

  physics_reconfigure_srv_.reset(new dynamic_reconfigure::Server<gazebo_ros::PhysicsConfig>());

  physics_reconfigure_callback_ = boost::bind(&GazeboRosApiPlugin::physicsReconfigureCallback, this, _1, _2);
  physics_reconfigure_srv_->setCallback(physics_reconfigure_callback_);

  ROS_INFO_NAMED("api_plugin", "Physics dynamic reconfigure ready.");
>>>>>>> 3df4a45d
}

// Register this plugin with the simulator
GZ_REGISTER_SYSTEM_PLUGIN(GazeboRosApiPlugin)
}<|MERGE_RESOLUTION|>--- conflicted
+++ resolved
@@ -65,30 +65,6 @@
   // Shutdown ROS queue
   gazebo_callback_queue_thread_->join();
   ROS_DEBUG_STREAM_NAMED("api_plugin","Callback Queue Joined");
-
-<<<<<<< HEAD
-  // Delete Force and Wrench Jobs
-  lock_.lock();
-  for (std::vector<GazeboRosApiPlugin::ForceJointJob*>::iterator iter=force_joint_jobs_.begin();iter!=force_joint_jobs_.end();)
-  {
-    delete (*iter);
-    iter = force_joint_jobs_.erase(iter);
-  }
-  force_joint_jobs_.clear();
-  ROS_DEBUG_STREAM_NAMED("api_plugin","ForceJointJobs deleted");
-  for (std::vector<GazeboRosApiPlugin::WrenchBodyJob*>::iterator iter=wrench_body_jobs_.begin();iter!=wrench_body_jobs_.end();)
-  {
-    delete (*iter);
-    iter = wrench_body_jobs_.erase(iter);
-  }
-  wrench_body_jobs_.clear();
-  lock_.unlock();
-  ROS_DEBUG_STREAM_NAMED("api_plugin","WrenchBodyJobs deleted");
-=======
-  // Physics Dynamic Reconfigure
-  physics_reconfigure_thread_->join();
-  ROS_DEBUG_STREAM_NAMED("api_plugin","Physics reconfigure joined");
->>>>>>> 3df4a45d
 
   ROS_DEBUG_STREAM_NAMED("api_plugin","Unloaded");
 }
@@ -190,205 +166,6 @@
   set_model_configuration_service_ = nh_->advertiseService(set_model_configuration_aso);
 }
 
-<<<<<<< HEAD
-bool GazeboRosApiPlugin::applyJointEffort(gazebo_msgs::ApplyJointEffort::Request &req,
-                                          gazebo_msgs::ApplyJointEffort::Response &res)
-{
-  gazebo::physics::JointPtr joint;
-#if GAZEBO_MAJOR_VERSION >= 8
-  for (unsigned int i = 0; i < world_->ModelCount(); i ++)
-  {
-    joint = world_->ModelByIndex(i)->GetJoint(req.joint_name);
-#else
-  for (unsigned int i = 0; i < world_->GetModelCount(); i ++)
-  {
-    joint = world_->GetModel(i)->GetJoint(req.joint_name);
-#endif
-    if (joint)
-    {
-      GazeboRosApiPlugin::ForceJointJob* fjj = new GazeboRosApiPlugin::ForceJointJob;
-      fjj->joint = joint;
-      fjj->force = req.effort;
-      fjj->start_time = req.start_time;
-#if GAZEBO_MAJOR_VERSION >= 8
-      if (fjj->start_time < ros::Time(world_->SimTime().Double()))
-        fjj->start_time = ros::Time(world_->SimTime().Double());
-#else
-      if (fjj->start_time < ros::Time(world_->GetSimTime().Double()))
-        fjj->start_time = ros::Time(world_->GetSimTime().Double());
-#endif
-      fjj->duration = req.duration;
-      lock_.lock();
-      force_joint_jobs_.push_back(fjj);
-      lock_.unlock();
-
-      res.success = true;
-      res.status_message = "ApplyJointEffort: effort set";
-      return true;
-    }
-  }
-
-  res.success = false;
-  res.status_message = "ApplyJointEffort: joint not found";
-  return true;
-}
-
-bool GazeboRosApiPlugin::clearJointForces(gazebo_msgs::JointRequest::Request &req,
-                                          gazebo_msgs::JointRequest::Response &res)
-{
-  return clearJointForces(req.joint_name);
-}
-bool GazeboRosApiPlugin::clearJointForces(std::string joint_name)
-{
-  bool search = true;
-  lock_.lock();
-  while(search)
-  {
-    search = false;
-    for (std::vector<GazeboRosApiPlugin::ForceJointJob*>::iterator iter=force_joint_jobs_.begin();iter!=force_joint_jobs_.end();++iter)
-    {
-      if ((*iter)->joint->GetName() == joint_name)
-      {
-        // found one, search through again
-        search = true;
-        delete (*iter);
-        force_joint_jobs_.erase(iter);
-        break;
-      }
-    }
-  }
-  lock_.unlock();
-  return true;
-}
-
-bool GazeboRosApiPlugin::clearBodyWrenches(gazebo_msgs::BodyRequest::Request &req,
-                                           gazebo_msgs::BodyRequest::Response &res)
-{
-  return clearBodyWrenches(req.body_name);
-}
-bool GazeboRosApiPlugin::clearBodyWrenches(std::string body_name)
-{
-  bool search = true;
-  lock_.lock();
-  while(search)
-  {
-    search = false;
-    for (std::vector<GazeboRosApiPlugin::WrenchBodyJob*>::iterator iter=wrench_body_jobs_.begin();iter!=wrench_body_jobs_.end();++iter)
-    {
-      //ROS_ERROR_NAMED("api_plugin", "search %s %s",(*iter)->body->GetScopedName().c_str(), body_name.c_str());
-      if ((*iter)->body->GetScopedName() == body_name)
-      {
-        // found one, search through again
-        search = true;
-        delete (*iter);
-        wrench_body_jobs_.erase(iter);
-        break;
-      }
-    }
-  }
-  lock_.unlock();
-  return true;
-=======
-bool GazeboRosApiPlugin::setPhysicsProperties(gazebo_msgs::SetPhysicsProperties::Request &req,
-                                              gazebo_msgs::SetPhysicsProperties::Response &res)
-{
-  // pause simulation if requested
-  bool is_paused = world_->IsPaused();
-  world_->SetPaused(true);
-  world_->SetGravity(ignition::math::Vector3d(req.gravity.x,req.gravity.y,req.gravity.z));
-
-  // supported updates
-#if GAZEBO_MAJOR_VERSION >= 8
-  gazebo::physics::PhysicsEnginePtr pe = (world_->Physics());
-#else
-  gazebo::physics::PhysicsEnginePtr pe = (world_->GetPhysicsEngine());
-#endif
-  pe->SetMaxStepSize(req.time_step);
-  pe->SetRealTimeUpdateRate(req.max_update_rate);
-
-  if (pe->GetType() == "ode")
-  {
-    // stuff only works in ODE right now
-    pe->SetAutoDisableFlag(req.ode_config.auto_disable_bodies);
-    pe->SetParam("precon_iters", int(req.ode_config.sor_pgs_precon_iters));
-    pe->SetParam("iters", int(req.ode_config.sor_pgs_iters));
-    pe->SetParam("sor", req.ode_config.sor_pgs_w);
-    pe->SetParam("cfm", req.ode_config.cfm);
-    pe->SetParam("erp", req.ode_config.erp);
-    pe->SetParam("contact_surface_layer",
-        req.ode_config.contact_surface_layer);
-    pe->SetParam("contact_max_correcting_vel",
-        req.ode_config.contact_max_correcting_vel);
-    pe->SetParam("max_contacts", int(req.ode_config.max_contacts));
-
-    world_->SetPaused(is_paused);
-
-    res.success = true;
-    res.status_message = "physics engine updated";
-  }
-  else
-  {
-    /// \TODO: add support for simbody, dart and bullet physics properties.
-    ROS_ERROR_NAMED("api_plugin", "ROS set_physics_properties service call does not yet support physics engine [%s].", pe->GetType().c_str());
-    res.success = false;
-    res.status_message = "Physics engine [" + pe->GetType() + "]: set_physics_properties not supported.";
-  }
-  return res.success;
-}
-
-bool GazeboRosApiPlugin::getPhysicsProperties(gazebo_msgs::GetPhysicsProperties::Request &req,
-                                              gazebo_msgs::GetPhysicsProperties::Response &res)
-{
-  // supported updates
-#if GAZEBO_MAJOR_VERSION >= 8
-  gazebo::physics::PhysicsEnginePtr pe = (world_->Physics());
-#else
-  gazebo::physics::PhysicsEnginePtr pe = (world_->GetPhysicsEngine());
-#endif
-  res.time_step = pe->GetMaxStepSize();
-  res.pause = world_->IsPaused();
-  res.max_update_rate = pe->GetRealTimeUpdateRate();
-  ignition::math::Vector3d gravity = world_->Gravity();
-  res.gravity.x = gravity.X();
-  res.gravity.y = gravity.Y();
-  res.gravity.z = gravity.Z();
-
-  // stuff only works in ODE right now
-  if (pe->GetType() == "ode")
-  {
-    res.ode_config.auto_disable_bodies =
-      pe->GetAutoDisableFlag();
-    res.ode_config.sor_pgs_precon_iters = boost::any_cast<int>(
-      pe->GetParam("precon_iters"));
-    res.ode_config.sor_pgs_iters = boost::any_cast<int>(
-        pe->GetParam("iters"));
-    res.ode_config.sor_pgs_w = boost::any_cast<double>(
-        pe->GetParam("sor"));
-    res.ode_config.contact_surface_layer = boost::any_cast<double>(
-      pe->GetParam("contact_surface_layer"));
-    res.ode_config.contact_max_correcting_vel = boost::any_cast<double>(
-      pe->GetParam("contact_max_correcting_vel"));
-    res.ode_config.cfm = boost::any_cast<double>(
-        pe->GetParam("cfm"));
-    res.ode_config.erp = boost::any_cast<double>(
-        pe->GetParam("erp"));
-    res.ode_config.max_contacts = boost::any_cast<int>(
-      pe->GetParam("max_contacts"));
-
-    res.success = true;
-    res.status_message = "GetPhysicsProperties: got properties";
-  }
-  else
-  {
-    /// \TODO: add support for simbody, dart and bullet physics properties.
-    ROS_ERROR_NAMED("api_plugin", "ROS get_physics_properties service call does not yet support physics engine [%s].", pe->GetType().c_str());
-    res.success = false;
-    res.status_message = "Physics engine [" + pe->GetType() + "]: get_physics_properties not supported.";
-  }
-  return res.success;
->>>>>>> 3df4a45d
-}
-
 bool GazeboRosApiPlugin::setModelConfiguration(gazebo_msgs::SetModelConfiguration::Request &req,
                                                gazebo_msgs::SetModelConfiguration::Response &res)
 {
@@ -437,358 +214,6 @@
   }
 }
 
-<<<<<<< HEAD
-void GazeboRosApiPlugin::transformWrench( ignition::math::Vector3d &target_force, ignition::math::Vector3d &target_torque,
-                                          const ignition::math::Vector3d &reference_force,
-                                          const ignition::math::Vector3d &reference_torque,
-                                          const ignition::math::Pose3d &target_to_reference )
-{
-  // rotate force into target frame
-  target_force = target_to_reference.Rot().RotateVector(reference_force);
-  // rotate torque into target frame
-  target_torque = target_to_reference.Rot().RotateVector(reference_torque);
-
-  // target force is the refence force rotated by the target->reference transform
-  target_torque = target_torque + target_to_reference.Pos().Cross(target_force);
-}
-
-bool GazeboRosApiPlugin::applyBodyWrench(gazebo_msgs::ApplyBodyWrench::Request &req,
-                                         gazebo_msgs::ApplyBodyWrench::Response &res)
-{
-#if GAZEBO_MAJOR_VERSION >= 8
-  gazebo::physics::LinkPtr body = boost::dynamic_pointer_cast<gazebo::physics::Link>(world_->EntityByName(req.body_name));
-  gazebo::physics::EntityPtr frame = world_->EntityByName(req.reference_frame);
-#else
-  gazebo::physics::LinkPtr body = boost::dynamic_pointer_cast<gazebo::physics::Link>(world_->GetEntity(req.body_name));
-  gazebo::physics::EntityPtr frame = world_->GetEntity(req.reference_frame);
-#endif
-  if (!body)
-  {
-    ROS_ERROR_NAMED("api_plugin", "ApplyBodyWrench: body [%s] does not exist",req.body_name.c_str());
-    res.success = false;
-    res.status_message = "ApplyBodyWrench: body does not exist";
-    return true;
-  }
-
-  // target wrench
-  ignition::math::Vector3d reference_force(req.wrench.force.x,req.wrench.force.y,req.wrench.force.z);
-  ignition::math::Vector3d reference_torque(req.wrench.torque.x,req.wrench.torque.y,req.wrench.torque.z);
-  ignition::math::Vector3d reference_point(req.reference_point.x,req.reference_point.y,req.reference_point.z);
-
-  ignition::math::Vector3d target_force;
-  ignition::math::Vector3d target_torque;
-
-  /// shift wrench to body frame if a non-zero reference point is given
-  ///   @todo: to be more general, should we make the reference point a reference pose?
-  reference_torque = reference_torque + reference_point.Cross(reference_force);
-
-  /// @todo: FIXME map is really wrong, need to use tf here somehow
-  if (frame)
-  {
-    // get reference frame (body/model(body)) pose and
-    // transform target pose to absolute world frame
-    // @todo: need to modify wrench (target force and torque by frame)
-    //        transform wrench from reference_point in reference_frame
-    //        into the reference frame of the body
-    //        first, translate by reference point to the body frame
-#if GAZEBO_MAJOR_VERSION >= 8
-    ignition::math::Pose3d framePose = frame->WorldPose();
-    ignition::math::Pose3d bodyPose = body->WorldPose();
-#else
-    ignition::math::Pose3d framePose = frame->GetWorldPose().Ign();
-    ignition::math::Pose3d bodyPose = body->GetWorldPose().Ign();
-#endif
-    ignition::math::Pose3d target_to_reference = framePose - bodyPose;
-    ROS_DEBUG_NAMED("api_plugin", "reference frame for applied wrench: [%f %f %f, %f %f %f]-[%f %f %f, %f %f %f]=[%f %f %f, %f %f %f]",
-              bodyPose.Pos().X(),
-              bodyPose.Pos().Y(),
-              bodyPose.Pos().Z(),
-              bodyPose.Rot().Euler().X(),
-              bodyPose.Rot().Euler().Y(),
-              bodyPose.Rot().Euler().Z(),
-              framePose.Pos().X(),
-              framePose.Pos().Y(),
-              framePose.Pos().Z(),
-              framePose.Rot().Euler().X(),
-              framePose.Rot().Euler().Y(),
-              framePose.Rot().Euler().Z(),
-              target_to_reference.Pos().X(),
-              target_to_reference.Pos().Y(),
-              target_to_reference.Pos().Z(),
-              target_to_reference.Rot().Euler().X(),
-              target_to_reference.Rot().Euler().Y(),
-              target_to_reference.Rot().Euler().Z()
-              );
-    transformWrench(target_force, target_torque, reference_force, reference_torque, target_to_reference);
-    ROS_ERROR_NAMED("api_plugin", "wrench defined as [%s]:[%f %f %f, %f %f %f] --> applied as [%s]:[%f %f %f, %f %f %f]",
-              frame->GetName().c_str(),
-              reference_force.X(),
-              reference_force.Y(),
-              reference_force.Z(),
-              reference_torque.X(),
-              reference_torque.Y(),
-              reference_torque.Z(),
-              body->GetName().c_str(),
-              target_force.X(),
-              target_force.Y(),
-              target_force.Z(),
-              target_torque.X(),
-              target_torque.Y(),
-              target_torque.Z()
-              );
-
-  }
-  else if (req.reference_frame == "" || req.reference_frame == "world" || req.reference_frame == "map" || req.reference_frame == "/map")
-  {
-    ROS_INFO_NAMED("api_plugin", "ApplyBodyWrench: reference_frame is empty/world/map, using inertial frame, transferring from body relative to inertial frame");
-    // FIXME: transfer to inertial frame
-#if GAZEBO_MAJOR_VERSION >= 8
-    ignition::math::Pose3d target_to_reference = body->WorldPose();
-#else
-    ignition::math::Pose3d target_to_reference = body->GetWorldPose().Ign();
-#endif
-    target_force = reference_force;
-    target_torque = reference_torque;
-
-  }
-  else
-  {
-    ROS_ERROR_NAMED("api_plugin", "ApplyBodyWrench: reference_frame is not a valid entity name");
-    res.success = false;
-    res.status_message = "ApplyBodyWrench: reference_frame not found";
-    return true;
-  }
-
-  // apply wrench
-  // schedule a job to do below at appropriate times:
-  // body->SetForce(force)
-  // body->SetTorque(torque)
-  GazeboRosApiPlugin::WrenchBodyJob* wej = new GazeboRosApiPlugin::WrenchBodyJob;
-  wej->body = body;
-  wej->force = target_force;
-  wej->torque = target_torque;
-  wej->start_time = req.start_time;
-#if GAZEBO_MAJOR_VERSION >= 8
-  if (wej->start_time < ros::Time(world_->SimTime().Double()))
-    wej->start_time = ros::Time(world_->SimTime().Double());
-#else
-  if (wej->start_time < ros::Time(world_->GetSimTime().Double()))
-    wej->start_time = ros::Time(world_->GetSimTime().Double());
-#endif
-  wej->duration = req.duration;
-  lock_.lock();
-  wrench_body_jobs_.push_back(wej);
-  lock_.unlock();
-
-  res.success = true;
-  res.status_message = "";
-  return true;
-}
-
-void GazeboRosApiPlugin::wrenchBodySchedulerSlot()
-{
-  // MDMutex locks in case model is getting deleted, don't have to do this if we delete jobs first
-  // boost::recursive_mutex::scoped_lock lock(*world->GetMDMutex());
-  lock_.lock();
-  for (std::vector<GazeboRosApiPlugin::WrenchBodyJob*>::iterator iter=wrench_body_jobs_.begin();iter!=wrench_body_jobs_.end();)
-  {
-    // check times and apply wrench if necessary
-#if GAZEBO_MAJOR_VERSION >= 8
-    ros::Time simTime = ros::Time(world_->SimTime().Double());
-#else
-    ros::Time simTime = ros::Time(world_->GetSimTime().Double());
-#endif
-    if (simTime >= (*iter)->start_time)
-      if (simTime <= (*iter)->start_time+(*iter)->duration ||
-          (*iter)->duration.toSec() < 0.0)
-      {
-        if ((*iter)->body) // if body exists
-        {
-          (*iter)->body->SetForce((*iter)->force);
-          (*iter)->body->SetTorque((*iter)->torque);
-        }
-        else
-          (*iter)->duration.fromSec(0.0); // mark for delete
-      }
-
-    if (simTime > (*iter)->start_time+(*iter)->duration &&
-        (*iter)->duration.toSec() >= 0.0)
-    {
-      // remove from queue once expires
-      delete (*iter);
-      iter = wrench_body_jobs_.erase(iter);
-    }
-    else
-      ++iter;
-  }
-  lock_.unlock();
-}
-
-void GazeboRosApiPlugin::forceJointSchedulerSlot()
-{
-  // MDMutex locks in case model is getting deleted, don't have to do this if we delete jobs first
-  // boost::recursive_mutex::scoped_lock lock(*world->GetMDMutex());
-  lock_.lock();
-  for (std::vector<GazeboRosApiPlugin::ForceJointJob*>::iterator iter=force_joint_jobs_.begin();iter!=force_joint_jobs_.end();)
-  {
-    // check times and apply force if necessary
-#if GAZEBO_MAJOR_VERSION >= 8
-    ros::Time simTime = ros::Time(world_->SimTime().Double());
-#else
-    ros::Time simTime = ros::Time(world_->GetSimTime().Double());
-#endif
-    if (simTime >= (*iter)->start_time)
-      if (simTime <= (*iter)->start_time+(*iter)->duration ||
-          (*iter)->duration.toSec() < 0.0)
-      {
-        if ((*iter)->joint) // if joint exists
-          (*iter)->joint->SetForce(0,(*iter)->force);
-        else
-          (*iter)->duration.fromSec(0.0); // mark for delete
-      }
-
-    if (simTime > (*iter)->start_time+(*iter)->duration &&
-        (*iter)->duration.toSec() >= 0.0)
-    {
-      // remove from queue once expires
-      iter = force_joint_jobs_.erase(iter);
-    }
-    else
-      ++iter;
-  }
-  lock_.unlock();
-}
-
-void GazeboRosApiPlugin::publishSimTime(const boost::shared_ptr<gazebo::msgs::WorldStatistics const> &msg)
-{
-  ROS_ERROR_NAMED("api_plugin", "CLOCK2");
-#if GAZEBO_MAJOR_VERSION >= 8
-  gazebo::common::Time sim_time = world_->SimTime();
-#else
-  gazebo::common::Time sim_time = world_->GetSimTime();
-#endif
-  if (pub_clock_frequency_ > 0 && (sim_time - last_pub_clock_time_).Double() < 1.0/pub_clock_frequency_)
-    return;
-
-  gazebo::common::Time currentTime = gazebo::msgs::Convert( msg->sim_time() );
-  rosgraph_msgs::Clock ros_time_;
-  ros_time_.clock.fromSec(currentTime.Double());
-  //  publish time to ros
-  last_pub_clock_time_ = sim_time;
-  pub_clock_.publish(ros_time_);
-}
-void GazeboRosApiPlugin::publishSimTime()
-{
-#if GAZEBO_MAJOR_VERSION >= 8
-  gazebo::common::Time sim_time = world_->SimTime();
-#else
-  gazebo::common::Time sim_time = world_->GetSimTime();
-#endif
-  if (pub_clock_frequency_ > 0 && (sim_time - last_pub_clock_time_).Double() < 1.0/pub_clock_frequency_)
-    return;
-
-#if GAZEBO_MAJOR_VERSION >= 8
-  gazebo::common::Time currentTime = world_->SimTime();
-#else
-  gazebo::common::Time currentTime = world_->GetSimTime();
-#endif
-  rosgraph_msgs::Clock ros_time_;
-  ros_time_.clock.fromSec(currentTime.Double());
-  //  publish time to ros
-  last_pub_clock_time_ = sim_time;
-  pub_clock_.publish(ros_time_);
-=======
-void GazeboRosApiPlugin::physicsReconfigureCallback(gazebo_ros::PhysicsConfig &config, uint32_t level)
-{
-  if (!physics_reconfigure_initialized_)
-  {
-    gazebo_msgs::GetPhysicsProperties srv;
-    physics_reconfigure_get_client_.call(srv);
-
-    config.time_step                   = srv.response.time_step;
-    config.max_update_rate             = srv.response.max_update_rate;
-    config.gravity_x                   = srv.response.gravity.x;
-    config.gravity_y                   = srv.response.gravity.y;
-    config.gravity_z                   = srv.response.gravity.z;
-    config.auto_disable_bodies         = srv.response.ode_config.auto_disable_bodies;
-    config.sor_pgs_precon_iters        = srv.response.ode_config.sor_pgs_precon_iters;
-    config.sor_pgs_iters               = srv.response.ode_config.sor_pgs_iters;
-    config.sor_pgs_rms_error_tol       = srv.response.ode_config.sor_pgs_rms_error_tol;
-    config.sor_pgs_w                   = srv.response.ode_config.sor_pgs_w;
-    config.contact_surface_layer       = srv.response.ode_config.contact_surface_layer;
-    config.contact_max_correcting_vel  = srv.response.ode_config.contact_max_correcting_vel;
-    config.cfm                         = srv.response.ode_config.cfm;
-    config.erp                         = srv.response.ode_config.erp;
-    config.max_contacts                = srv.response.ode_config.max_contacts;
-    physics_reconfigure_initialized_ = true;
-  }
-  else
-  {
-    bool changed = false;
-    gazebo_msgs::GetPhysicsProperties srv;
-    physics_reconfigure_get_client_.call(srv);
-
-    // check for changes
-    if (config.time_step                      != srv.response.time_step)                                 changed = true;
-    if (config.max_update_rate                != srv.response.max_update_rate)                           changed = true;
-    if (config.gravity_x                      != srv.response.gravity.x)                                 changed = true;
-    if (config.gravity_y                      != srv.response.gravity.y)                                 changed = true;
-    if (config.gravity_z                      != srv.response.gravity.z)                                 changed = true;
-    if (config.auto_disable_bodies            != srv.response.ode_config.auto_disable_bodies)            changed = true;
-    if ((uint32_t)config.sor_pgs_precon_iters != srv.response.ode_config.sor_pgs_precon_iters)           changed = true;
-    if ((uint32_t)config.sor_pgs_iters        != srv.response.ode_config.sor_pgs_iters)                  changed = true;
-    if (config.sor_pgs_rms_error_tol          != srv.response.ode_config.sor_pgs_rms_error_tol)          changed = true;
-    if (config.sor_pgs_w                      != srv.response.ode_config.sor_pgs_w)                      changed = true;
-    if (config.contact_surface_layer          != srv.response.ode_config.contact_surface_layer)          changed = true;
-    if (config.contact_max_correcting_vel     != srv.response.ode_config.contact_max_correcting_vel)     changed = true;
-    if (config.cfm                            != srv.response.ode_config.cfm)                            changed = true;
-    if (config.erp                            != srv.response.ode_config.erp)                            changed = true;
-    if ((uint32_t)config.max_contacts         != srv.response.ode_config.max_contacts)                   changed = true;
-
-    if (changed)
-    {
-      // pause simulation if requested
-      gazebo_msgs::SetPhysicsProperties srv;
-      srv.request.time_step                             = config.time_step                   ;
-      srv.request.max_update_rate                       = config.max_update_rate             ;
-      srv.request.gravity.x                             = config.gravity_x                   ;
-      srv.request.gravity.y                             = config.gravity_y                   ;
-      srv.request.gravity.z                             = config.gravity_z                   ;
-      srv.request.ode_config.auto_disable_bodies        = config.auto_disable_bodies         ;
-      srv.request.ode_config.sor_pgs_precon_iters       = config.sor_pgs_precon_iters        ;
-      srv.request.ode_config.sor_pgs_iters              = config.sor_pgs_iters               ;
-      srv.request.ode_config.sor_pgs_rms_error_tol      = config.sor_pgs_rms_error_tol       ;
-      srv.request.ode_config.sor_pgs_w                  = config.sor_pgs_w                   ;
-      srv.request.ode_config.contact_surface_layer      = config.contact_surface_layer       ;
-      srv.request.ode_config.contact_max_correcting_vel = config.contact_max_correcting_vel  ;
-      srv.request.ode_config.cfm                        = config.cfm                         ;
-      srv.request.ode_config.erp                        = config.erp                         ;
-      srv.request.ode_config.max_contacts               = config.max_contacts                ;
-      physics_reconfigure_set_client_.call(srv);
-      ROS_INFO_NAMED("api_plugin", "physics dynamics reconfigure update complete");
-    }
-    ROS_INFO_NAMED("api_plugin", "physics dynamics reconfigure complete");
-  }
-}
-
-void GazeboRosApiPlugin::physicsReconfigureThread()
-{
-  physics_reconfigure_set_client_ = nh_->serviceClient<gazebo_msgs::SetPhysicsProperties>("set_physics_properties");
-  physics_reconfigure_get_client_ = nh_->serviceClient<gazebo_msgs::GetPhysicsProperties>("get_physics_properties");
-
-  // Wait until the rest of this plugin is loaded and the services are being offered
-  physics_reconfigure_set_client_.waitForExistence();
-  physics_reconfigure_get_client_.waitForExistence();
-
-  physics_reconfigure_srv_.reset(new dynamic_reconfigure::Server<gazebo_ros::PhysicsConfig>());
-
-  physics_reconfigure_callback_ = boost::bind(&GazeboRosApiPlugin::physicsReconfigureCallback, this, _1, _2);
-  physics_reconfigure_srv_->setCallback(physics_reconfigure_callback_);
-
-  ROS_INFO_NAMED("api_plugin", "Physics dynamic reconfigure ready.");
->>>>>>> 3df4a45d
-}
-
 // Register this plugin with the simulator
 GZ_REGISTER_SYSTEM_PLUGIN(GazeboRosApiPlugin)
 }